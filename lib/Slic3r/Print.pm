--- conflicted
+++ resolved
@@ -577,10 +577,6 @@
         my @layer_points = (
             (map @$_, map @$_, map @{$_->slices}, @layers),
             (map @$_, map @{$_->thin_walls}, map @{$_->regions}, @layers),
-<<<<<<< HEAD
-            (map @{$_->polyline}, map @{$_->support_fills}, grep $_->support_fills, @layers),
-=======
->>>>>>> 4438aec1
         );
         if (@{ $object->support_layers }) {
             my @support_layers = map $object->support_layers->[$_], 0..min($Slic3r::Config->skirt_height-1, $#{$object->support_layers});
@@ -647,10 +643,6 @@
         my @object_islands = (
             (map $_->contour, @{$layer0->slices}),
             (map { $_->isa('Slic3r::Polygon') ? $_ : $_->grow($grow_distance) } map @{$_->thin_walls}, @{$layer0->regions}),
-<<<<<<< HEAD
-            (map $_->polyline->grow($grow_distance), map @{$_->support_fills}, grep $_->support_fills, $layer0),
-=======
->>>>>>> 4438aec1
         );
         if (@{ $object->support_layers }) {
             my $support_layer0 = $object->support_layers->[0];
