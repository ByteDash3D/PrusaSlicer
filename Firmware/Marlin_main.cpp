/* -*- c++ -*- */

/*
    Reprap firmware based on Sprinter and grbl.
 Copyright (C) 2011 Camiel Gubbels / Erik van der Zalm

 This program is free software: you can redistribute it and/or modify
 it under the terms of the GNU General Public License as published by
 the Free Software Foundation, either version 3 of the License, or
 (at your option) any later version.

 This program is distributed in the hope that it will be useful,
 but WITHOUT ANY WARRANTY; without even the implied warranty of
 MERCHANTABILITY or FITNESS FOR A PARTICULAR PURPOSE.  See the
 GNU General Public License for more details.

 You should have received a copy of the GNU General Public License
 along with this program.  If not, see <http://www.gnu.org/licenses/>.
 */

/*
 This firmware is a mashup between Sprinter and grbl.
  (https://github.com/kliment/Sprinter)
  (https://github.com/simen/grbl/tree)

 It has preliminary support for Matthew Roberts advance algorithm
    http://reprap.org/pipermail/reprap-dev/2011-May/003323.html
 */









#include "Marlin.h"

#ifdef ENABLE_AUTO_BED_LEVELING
#include "vector_3.h"
  #ifdef AUTO_BED_LEVELING_GRID
    #include "qr_solve.h"
  #endif
#endif // ENABLE_AUTO_BED_LEVELING

#ifdef MESH_BED_LEVELING
  #include "mesh_bed_leveling.h"
  #include "mesh_bed_calibration.h"
#endif

#include "ultralcd.h"
#include "Configuration_prusa.h"
#include "planner.h"
#include "stepper.h"
#include "temperature.h"
#include "motion_control.h"
#include "cardreader.h"
#include "watchdog.h"
#include "ConfigurationStore.h"
#include "language.h"
#include "pins_arduino.h"
#include "math.h"
#include "util.h"

#ifdef BLINKM
#include "BlinkM.h"
#include "Wire.h"
#endif

#ifdef ULTRALCD
#include "ultralcd.h"
#endif

#if NUM_SERVOS > 0
#include "Servo.h"
#endif

#if defined(DIGIPOTSS_PIN) && DIGIPOTSS_PIN > -1
#include <SPI.h>
#endif

#define VERSION_STRING  "1.0.2"


#include "ultralcd.h"

// Macros for bit masks
#define BIT(b) (1<<(b))
#define TEST(n,b) (((n)&BIT(b))!=0)
#define SET_BIT(n,b,value) (n) ^= ((-value)^(n)) & (BIT(b))


// look here for descriptions of G-codes: http://linuxcnc.org/handbook/gcode/g-code.html
// http://objects.reprap.org/wiki/Mendel_User_Manual:_RepRapGCodes

//Implemented Codes
//-------------------

// PRUSA CODES
// P F - Returns FW versions
// P R - Returns revision of printer

// G0  -> G1
// G1  - Coordinated Movement X Y Z E
// G2  - CW ARC
// G3  - CCW ARC
// G4  - Dwell S<seconds> or P<milliseconds>
// G10 - retract filament according to settings of M207
// G11 - retract recover filament according to settings of M208
// G28 - Home all Axis
// G29 - Detailed Z-Probe, probes the bed at 3 or more points.  Will fail if you haven't homed yet.
// G30 - Single Z Probe, probes bed at current XY location.
// G31 - Dock sled (Z_PROBE_SLED only)
// G32 - Undock sled (Z_PROBE_SLED only)
// G80 - Automatic mesh bed leveling
// G81 - Print bed profile
// G90 - Use Absolute Coordinates
// G91 - Use Relative Coordinates
// G92 - Set current position to coordinates given

// M Codes
// M0   - Unconditional stop - Wait for user to press a button on the LCD (Only if ULTRA_LCD is enabled)
// M1   - Same as M0
// M17  - Enable/Power all stepper motors
// M18  - Disable all stepper motors; same as M84
// M20  - List SD card
// M21  - Init SD card
// M22  - Release SD card
// M23  - Select SD file (M23 filename.g)
// M24  - Start/resume SD print
// M25  - Pause SD print
// M26  - Set SD position in bytes (M26 S12345)
// M27  - Report SD print status
// M28  - Start SD write (M28 filename.g)
// M29  - Stop SD write
// M30  - Delete file from SD (M30 filename.g)
// M31  - Output time since last M109 or SD card start to serial
// M32  - Select file and start SD print (Can be used _while_ printing from SD card files):
//        syntax "M32 /path/filename#", or "M32 S<startpos bytes> !filename#"
//        Call gcode file : "M32 P !filename#" and return to caller file after finishing (similar to #include).
//        The '#' is necessary when calling from within sd files, as it stops buffer prereading
// M42  - Change pin status via gcode Use M42 Px Sy to set pin x to value y, when omitting Px the onboard led will be used.
// M80  - Turn on Power Supply
// M81  - Turn off Power Supply
// M82  - Set E codes absolute (default)
// M83  - Set E codes relative while in Absolute Coordinates (G90) mode
// M84  - Disable steppers until next move,
//        or use S<seconds> to specify an inactivity timeout, after which the steppers will be disabled.  S0 to disable the timeout.
// M85  - Set inactivity shutdown timer with parameter S<seconds>. To disable set zero (default)
// M92  - Set axis_steps_per_unit - same syntax as G92
// M104 - Set extruder target temp
// M105 - Read current temp
// M106 - Fan on
// M107 - Fan off
// M109 - Sxxx Wait for extruder current temp to reach target temp. Waits only when heating
//        Rxxx Wait for extruder current temp to reach target temp. Waits when heating and cooling
//        IF AUTOTEMP is enabled, S<mintemp> B<maxtemp> F<factor>. Exit autotemp by any M109 without F
// M112 - Emergency stop
// M114 - Output current position to serial port
// M115 - Capabilities string
// M117 - display message
// M119 - Output Endstop status to serial port
// M126 - Solenoid Air Valve Open (BariCUDA support by jmil)
// M127 - Solenoid Air Valve Closed (BariCUDA vent to atmospheric pressure by jmil)
// M128 - EtoP Open (BariCUDA EtoP = electricity to air pressure transducer by jmil)
// M129 - EtoP Closed (BariCUDA EtoP = electricity to air pressure transducer by jmil)
// M140 - Set bed target temp
// M150 - Set BlinkM Color Output R: Red<0-255> U(!): Green<0-255> B: Blue<0-255> over i2c, G for green does not work.
// M190 - Sxxx Wait for bed current temp to reach target temp. Waits only when heating
//        Rxxx Wait for bed current temp to reach target temp. Waits when heating and cooling
// M200 D<millimeters>- set filament diameter and set E axis units to cubic millimeters (use S0 to set back to millimeters).
// M201 - Set max acceleration in units/s^2 for print moves (M201 X1000 Y1000)
// M202 - Set max acceleration in units/s^2 for travel moves (M202 X1000 Y1000) Unused in Marlin!!
// M203 - Set maximum feedrate that your machine can sustain (M203 X200 Y200 Z300 E10000) in mm/sec
// M204 - Set default acceleration: S normal moves T filament only moves (M204 S3000 T7000) in mm/sec^2  also sets minimum segment time in ms (B20000) to prevent buffer under-runs and M20 minimum feedrate
// M205 -  advanced settings:  minimum travel speed S=while printing T=travel only,  B=minimum segment time X= maximum xy jerk, Z=maximum Z jerk, E=maximum E jerk
// M206 - set additional homing offset
// M207 - set retract length S[positive mm] F[feedrate mm/min] Z[additional zlift/hop], stays in mm regardless of M200 setting
// M208 - set recover=unretract length S[positive mm surplus to the M207 S*] F[feedrate mm/sec]
// M209 - S<1=true/0=false> enable automatic retract detect if the slicer did not support G10/11: every normal extrude-only move will be classified as retract depending on the direction.
// M218 - set hotend offset (in mm): T<extruder_number> X<offset_on_X> Y<offset_on_Y>
// M220 S<factor in percent>- set speed factor override percentage
// M221 S<factor in percent>- set extrude factor override percentage
// M226 P<pin number> S<pin state>- Wait until the specified pin reaches the state required
// M240 - Trigger a camera to take a photograph
// M250 - Set LCD contrast C<contrast value> (value 0..63)
// M280 - set servo position absolute. P: servo index, S: angle or microseconds
// M300 - Play beep sound S<frequency Hz> P<duration ms>
// M301 - Set PID parameters P I and D
// M302 - Allow cold extrudes, or set the minimum extrude S<temperature>.
// M303 - PID relay autotune S<temperature> sets the target temperature. (default target temperature = 150C)
// M304 - Set bed PID parameters P I and D
// M400 - Finish all moves
// M401 - Lower z-probe if present
// M402 - Raise z-probe if present
// M404 - N<dia in mm> Enter the nominal filament width (3mm, 1.75mm ) or will display nominal filament width without parameters
// M405 - Turn on Filament Sensor extrusion control.  Optional D<delay in cm> to set delay in centimeters between sensor and extruder 
// M406 - Turn off Filament Sensor extrusion control 
// M407 - Displays measured filament diameter 
// M500 - stores parameters in EEPROM
// M501 - reads parameters from EEPROM (if you need reset them after you changed them temporarily).
// M502 - reverts to the default "factory settings".  You still need to store them in EEPROM afterwards if you want to.
// M503 - print the current settings (from memory not from EEPROM)
// M509 - force language selection on next restart
// M540 - Use S[0|1] to enable or disable the stop SD card print on endstop hit (requires ABORT_ON_ENDSTOP_HIT_FEATURE_ENABLED)
// M600 - Pause for filament change X[pos] Y[pos] Z[relative lift] E[initial retract] L[later retract distance for removal]
// M605 - Set dual x-carriage movement mode: S<mode> [ X<duplication x-offset> R<duplication temp offset> ]
// M907 - Set digital trimpot motor current using axis codes.
// M908 - Control digital trimpot directly.
// M350 - Set microstepping mode.
// M351 - Toggle MS1 MS2 pins directly.

// M928 - Start SD logging (M928 filename.g) - ended by M29
// M999 - Restart after being stopped by error

//Stepper Movement Variables

//===========================================================================
//=============================imported variables============================
//===========================================================================


//===========================================================================
//=============================public variables=============================
//===========================================================================
#ifdef SDSUPPORT
CardReader card;
#endif

unsigned long TimeSent = millis();
unsigned long TimeNow = millis();

union Data
{
byte b[2];
int value;
};

float homing_feedrate[] = HOMING_FEEDRATE;
// Currently only the extruder axis may be switched to a relative mode.
// Other axes are always absolute or relative based on the common relative_mode flag.
bool axis_relative_modes[] = AXIS_RELATIVE_MODES;
int feedmultiply=100; //100->1 200->2
int saved_feedmultiply;
int extrudemultiply=100; //100->1 200->2
int extruder_multiply[EXTRUDERS] = {100
  #if EXTRUDERS > 1
    , 100
    #if EXTRUDERS > 2
      , 100
    #endif
  #endif
};

bool is_usb_printing = false;

unsigned long kicktime = millis()+100000;

unsigned int  usb_printing_counter;

int lcd_change_fil_state = 0;
int feedmultiplyBckp = 100;
unsigned char lang_selected = 0;

bool prusa_sd_card_upload = false;


unsigned long total_filament_used;
unsigned int heating_status;
unsigned int heating_status_counter;
bool custom_message;
unsigned int custom_message_type;
unsigned int custom_message_state;

bool volumetric_enabled = false;
float filament_size[EXTRUDERS] = { DEFAULT_NOMINAL_FILAMENT_DIA
  #if EXTRUDERS > 1
      , DEFAULT_NOMINAL_FILAMENT_DIA
    #if EXTRUDERS > 2
       , DEFAULT_NOMINAL_FILAMENT_DIA
    #endif
  #endif
};
float volumetric_multiplier[EXTRUDERS] = {1.0
  #if EXTRUDERS > 1
    , 1.0
    #if EXTRUDERS > 2
      , 1.0
    #endif
  #endif
};
float current_position[NUM_AXIS] = { 0.0, 0.0, 0.0, 0.0 };
float add_homing[3]={0,0,0};

float min_pos[3] = { X_MIN_POS, Y_MIN_POS, Z_MIN_POS };
float max_pos[3] = { X_MAX_POS, Y_MAX_POS, Z_MAX_POS };
bool axis_known_position[3] = {false, false, false};
float zprobe_zoffset;

// Extruder offset
#if EXTRUDERS > 1
  #define NUM_EXTRUDER_OFFSETS 2 // only in XY plane
float extruder_offset[NUM_EXTRUDER_OFFSETS][EXTRUDERS] = {
#if defined(EXTRUDER_OFFSET_X) && defined(EXTRUDER_OFFSET_Y)
  EXTRUDER_OFFSET_X, EXTRUDER_OFFSET_Y
#endif
};
#endif

uint8_t active_extruder = 0;
int fanSpeed=0;

#ifdef FWRETRACT
  bool autoretract_enabled=false;
  bool retracted[EXTRUDERS]={false
    #if EXTRUDERS > 1
    , false
     #if EXTRUDERS > 2
      , false
     #endif
  #endif
  };
  bool retracted_swap[EXTRUDERS]={false
    #if EXTRUDERS > 1
    , false
     #if EXTRUDERS > 2
      , false
     #endif
  #endif
  };

  float retract_length = RETRACT_LENGTH;
  float retract_length_swap = RETRACT_LENGTH_SWAP;
  float retract_feedrate = RETRACT_FEEDRATE;
  float retract_zlift = RETRACT_ZLIFT;
  float retract_recover_length = RETRACT_RECOVER_LENGTH;
  float retract_recover_length_swap = RETRACT_RECOVER_LENGTH_SWAP;
  float retract_recover_feedrate = RETRACT_RECOVER_FEEDRATE;
#endif

#ifdef ULTIPANEL
  #ifdef PS_DEFAULT_OFF
    bool powersupply = false;
  #else
	  bool powersupply = true;
  #endif
#endif

bool cancel_heatup = false ;

#ifdef FILAMENT_SENSOR
  //Variables for Filament Sensor input 
  float filament_width_nominal=DEFAULT_NOMINAL_FILAMENT_DIA;  //Set nominal filament width, can be changed with M404 
  bool filament_sensor=false;  //M405 turns on filament_sensor control, M406 turns it off 
  float filament_width_meas=DEFAULT_MEASURED_FILAMENT_DIA; //Stores the measured filament diameter 
  signed char measurement_delay[MAX_MEASUREMENT_DELAY+1];  //ring buffer to delay measurement  store extruder factor after subtracting 100 
  int delay_index1=0;  //index into ring buffer
  int delay_index2=-1;  //index into ring buffer - set to -1 on startup to indicate ring buffer needs to be initialized
  float delay_dist=0; //delay distance counter  
  int meas_delay_cm = MEASUREMENT_DELAY_CM;  //distance delay setting
#endif

const char errormagic[] PROGMEM = "Error:";
const char echomagic[] PROGMEM = "echo:";

//===========================================================================
//=============================Private Variables=============================
//===========================================================================
const char axis_codes[NUM_AXIS] = {'X', 'Y', 'Z', 'E'};
float destination[NUM_AXIS] = {  0.0, 0.0, 0.0, 0.0};

static float delta[3] = {0.0, 0.0, 0.0};

// For tracing an arc
static float offset[3] = {0.0, 0.0, 0.0};
static bool home_all_axis = true;
static float feedrate = 1500.0, next_feedrate, saved_feedrate;
static long gcode_N, gcode_LastN, Stopped_gcode_LastN = 0;

// Determines Absolute or Relative Coordinates.
// Also there is bool axis_relative_modes[] per axis flag.
static bool relative_mode = false;  

// String circular buffer. Commands may be pushed to the buffer from both sides:
// Chained commands will be pushed to the front, interactive (from LCD menu) 
// and printing commands (from serial line or from SD card) are pushed to the tail.
// First character of each entry indicates the type of the entry: 
#define CMDBUFFER_CURRENT_TYPE_UNKNOWN  0
// Command in cmdbuffer was sent over USB.
#define CMDBUFFER_CURRENT_TYPE_USB      1
// Command in cmdbuffer was read from SDCARD.
#define CMDBUFFER_CURRENT_TYPE_SDCARD   2
// Command in cmdbuffer was generated by the UI.
#define CMDBUFFER_CURRENT_TYPE_UI       3
// Command in cmdbuffer was generated by another G-code.
#define CMDBUFFER_CURRENT_TYPE_CHAINED  4

// How much space to reserve for the chained commands
// of type CMDBUFFER_CURRENT_TYPE_CHAINED,
// which are pushed to the front of the queue?
// Maximum 5 commands of max length 20 + null terminator.
#define CMDBUFFER_RESERVE_FRONT       (5*21)
// Reserve BUFSIZE lines of length MAX_CMD_SIZE plus CMDBUFFER_RESERVE_FRONT.
static char cmdbuffer[BUFSIZE * (MAX_CMD_SIZE + 1) + CMDBUFFER_RESERVE_FRONT];
// Head of the circular buffer, where to read.
static int bufindr = 0;
// Tail of the buffer, where to write.
static int bufindw = 0;
// Number of lines in cmdbuffer.
static int buflen = 0;
// Flag for processing the current command inside the main Arduino loop().
// If a new command was pushed to the front of a command buffer while
// processing another command, this replaces the command on the top.
// Therefore don't remove the command from the queue in the loop() function.
static bool cmdbuffer_front_already_processed = false;

// Type of a command, which is to be executed right now.
#define CMDBUFFER_CURRENT_TYPE   (cmdbuffer[bufindr])
// String of a command, which is to be executed right now.
#define CMDBUFFER_CURRENT_STRING (cmdbuffer+bufindr+1)

// Enable debugging of the command buffer.
// Debugging information will be sent to serial line.
// #define CMDBUFFER_DEBUG

static int serial_count = 0;
static boolean comment_mode = false;
static char *strchr_pointer; // just a pointer to find chars in the command string like X, Y, Z, E, etc

const int sensitive_pins[] = SENSITIVE_PINS; // Sensitive pin list for M42

//static float tt = 0;
//static float bt = 0;

//Inactivity shutdown variables
static unsigned long previous_millis_cmd = 0;
unsigned long max_inactive_time = 0;
static unsigned long stepper_inactive_time = DEFAULT_STEPPER_DEACTIVE_TIME*1000l;

unsigned long starttime=0;
unsigned long stoptime=0;
unsigned long _usb_timer = 0;

static uint8_t tmp_extruder;


bool Stopped=false;

#if NUM_SERVOS > 0
  Servo servos[NUM_SERVOS];
#endif

bool CooldownNoWait = true;
bool target_direction;

//Insert variables if CHDK is defined
#ifdef CHDK
unsigned long chdkHigh = 0;
boolean chdkActive = false;
#endif

//===========================================================================
//=============================Routines======================================
//===========================================================================

void get_arc_coordinates();
bool setTargetedHotend(int code);

void serial_echopair_P(const char *s_P, float v)
    { serialprintPGM(s_P); SERIAL_ECHO(v); }
void serial_echopair_P(const char *s_P, double v)
    { serialprintPGM(s_P); SERIAL_ECHO(v); }
void serial_echopair_P(const char *s_P, unsigned long v)
    { serialprintPGM(s_P); SERIAL_ECHO(v); }

#ifdef SDSUPPORT
  #include "SdFatUtil.h"
  int freeMemory() { return SdFatUtil::FreeRam(); }
#else
  extern "C" {
    extern unsigned int __bss_end;
    extern unsigned int __heap_start;
    extern void *__brkval;

    int freeMemory() {
      int free_memory;

      if ((int)__brkval == 0)
        free_memory = ((int)&free_memory) - ((int)&__bss_end);
      else
        free_memory = ((int)&free_memory) - ((int)__brkval);

      return free_memory;
    }
  }
#endif //!SDSUPPORT

// Pop the currently processed command from the queue.
// It is expected, that there is at least one command in the queue.
bool cmdqueue_pop_front()
{
    if (buflen > 0) {
#ifdef CMDBUFFER_DEBUG
        SERIAL_ECHOPGM("Dequeing ");
        SERIAL_ECHO(cmdbuffer+bufindr+1);
        SERIAL_ECHOLNPGM("");
        SERIAL_ECHOPGM("Old indices: buflen ");
        SERIAL_ECHO(buflen);
        SERIAL_ECHOPGM(", bufindr ");
        SERIAL_ECHO(bufindr);
        SERIAL_ECHOPGM(", bufindw ");
        SERIAL_ECHO(bufindw);
        SERIAL_ECHOPGM(", serial_count ");
        SERIAL_ECHO(serial_count);
        SERIAL_ECHOPGM(", bufsize ");
        SERIAL_ECHO(sizeof(cmdbuffer));
        SERIAL_ECHOLNPGM("");
#endif /* CMDBUFFER_DEBUG */
        if (-- buflen == 0) {
            // Empty buffer.
            if (serial_count == 0)
                // No serial communication is pending. Reset both pointers to zero.
                bufindw = 0;
            bufindr = bufindw;
        } else {
            // There is at least one ready line in the buffer.
            // First skip the current command ID and iterate up to the end of the string.
            for (++ bufindr; cmdbuffer[bufindr] != 0; ++ bufindr) ;
            // Second, skip the end of string null character and iterate until a nonzero command ID is found.
            for (++ bufindr; bufindr < sizeof(cmdbuffer) && cmdbuffer[bufindr] == 0; ++ bufindr) ;
            // If the end of the buffer was empty,
            if (bufindr == sizeof(cmdbuffer)) {
                // skip to the start and find the nonzero command.
                for (bufindr = 0; cmdbuffer[bufindr] == 0; ++ bufindr) ;
            }
#ifdef CMDBUFFER_DEBUG
            SERIAL_ECHOPGM("New indices: buflen ");
            SERIAL_ECHO(buflen);
            SERIAL_ECHOPGM(", bufindr ");
            SERIAL_ECHO(bufindr);
            SERIAL_ECHOPGM(", bufindw ");
            SERIAL_ECHO(bufindw);
            SERIAL_ECHOPGM(", serial_count ");
            SERIAL_ECHO(serial_count);
            SERIAL_ECHOPGM(" new command on the top: ");
            SERIAL_ECHO(cmdbuffer+bufindr+1);
            SERIAL_ECHOLNPGM("");
#endif /* CMDBUFFER_DEBUG */
        }
        return true;
    }
    return false;
}

void cmdqueue_reset()
{
    while (cmdqueue_pop_front()) ;
}

// How long a string could be pushed to the front of the command queue?
// If yes, adjust bufindr to the new position, where the new command could be enqued.
// len_asked does not contain the zero terminator size.
bool cmdqueue_could_enqueue_front(int len_asked)
{
    // MAX_CMD_SIZE has to accommodate the zero terminator.
    if (len_asked >= MAX_CMD_SIZE)
        return false;
    // Remove the currently processed command from the queue.
    if (! cmdbuffer_front_already_processed) {
        cmdqueue_pop_front();
        cmdbuffer_front_already_processed = true;
    }
    if (bufindr == bufindw && buflen > 0)
        // Full buffer.
        return false;
    // Adjust the end of the write buffer based on whether a partial line is in the receive buffer.
    int endw = (serial_count > 0) ? (bufindw + MAX_CMD_SIZE + 1) : bufindw;
    if (bufindw < bufindr) {
        int bufindr_new = bufindr - len_asked - 2;
        // Simple case. There is a contiguous space between the write buffer and the read buffer.
        if (endw <= bufindr_new) {
            bufindr = bufindr_new;
            return true;
        }
    } else {
        // Otherwise the free space is split between the start and end.
        if (len_asked + 2 <= bufindr) {
            // Could fit at the start.
            bufindr -= len_asked + 2;
            return true;
        }
        int bufindr_new = sizeof(cmdbuffer) - len_asked - 2;
        if (endw <= bufindr_new) {
            memset(cmdbuffer, 0, bufindr);
            bufindr = bufindr_new;
            return true;
        }
    }
    return false;
}

// Could one enqueue a command of lenthg len_asked into the buffer,
// while leaving CMDBUFFER_RESERVE_FRONT at the start?
// If yes, adjust bufindw to the new position, where the new command could be enqued.
// len_asked does not contain the zero terminator size.
bool cmdqueue_could_enqueue_back(int len_asked)
{
    // MAX_CMD_SIZE has to accommodate the zero terminator.
    if (len_asked >= MAX_CMD_SIZE)
        return false;

    if (bufindr == bufindw && buflen > 0)
        // Full buffer.
        return false;

    if (serial_count > 0) {
        // If there is some data stored starting at bufindw, len_asked is certainly smaller than
        // the allocated data buffer. Try to reserve a new buffer and to move the already received
        // serial data.
        // How much memory to reserve for the commands pushed to the front?
        // End of the queue, when pushing to the end.
        int endw = bufindw + len_asked + 2;
        if (bufindw < bufindr)
            // Simple case. There is a contiguous space between the write buffer and the read buffer.
            return endw + CMDBUFFER_RESERVE_FRONT <= bufindr;
        // Otherwise the free space is split between the start and end.
        if (// Could one fit to the end, including the reserve?
            endw + CMDBUFFER_RESERVE_FRONT <= sizeof(cmdbuffer) ||
            // Could one fit to the end, and the reserve to the start?
            (endw <= sizeof(cmdbuffer) && CMDBUFFER_RESERVE_FRONT <= bufindr))
            return true;
        // Could one fit both to the start?
        if (len_asked + 2 + CMDBUFFER_RESERVE_FRONT <= bufindr) {
            // Mark the rest of the buffer as used.
            memset(cmdbuffer+bufindw, 0, sizeof(cmdbuffer)-bufindw);
            // and point to the start.
            bufindw = 0;
            return true;
        }
    } else {
        // How much memory to reserve for the commands pushed to the front?
        // End of the queue, when pushing to the end.
        int endw = bufindw + len_asked + 2;
        if (bufindw < bufindr)
            // Simple case. There is a contiguous space between the write buffer and the read buffer.
            return endw + CMDBUFFER_RESERVE_FRONT <= bufindr;
        // Otherwise the free space is split between the start and end.
        if (// Could one fit to the end, including the reserve?
            endw + CMDBUFFER_RESERVE_FRONT <= sizeof(cmdbuffer) ||
            // Could one fit to the end, and the reserve to the start?
            (endw <= sizeof(cmdbuffer) && CMDBUFFER_RESERVE_FRONT <= bufindr))
            return true;
        // Could one fit both to the start?
        if (len_asked + 2 + CMDBUFFER_RESERVE_FRONT <= bufindr) {
            // Mark the rest of the buffer as used.
            memset(cmdbuffer+bufindw, 0, sizeof(cmdbuffer)-bufindw);
            // and point to the start.
            bufindw = 0;
            return true;
        }
    }
    return false;
}

#ifdef CMDBUFFER_DEBUG
static void cmdqueue_dump_to_serial_single_line(int nr, const char *p)
{
    SERIAL_ECHOPGM("Entry nr: ");
    SERIAL_ECHO(nr);
    SERIAL_ECHOPGM(", type: ");
    SERIAL_ECHO(int(*p));
    SERIAL_ECHOPGM(", cmd: ");
    SERIAL_ECHO(p+1);  
    SERIAL_ECHOLNPGM("");
}

static void cmdqueue_dump_to_serial()
{
    if (buflen == 0) {
        SERIAL_ECHOLNPGM("The command buffer is empty.");
    } else {
        SERIAL_ECHOPGM("Content of the buffer: entries ");
        SERIAL_ECHO(buflen);
        SERIAL_ECHOPGM(", indr ");
        SERIAL_ECHO(bufindr);
        SERIAL_ECHOPGM(", indw ");
        SERIAL_ECHO(bufindw);
        SERIAL_ECHOLNPGM("");
        int nr = 0;
        if (bufindr < bufindw) {
            for (const char *p = cmdbuffer + bufindr; p < cmdbuffer + bufindw; ++ nr) {
                cmdqueue_dump_to_serial_single_line(nr, p);
                // Skip the command.
                for (++p; *p != 0; ++ p);
                // Skip the gaps.
                for (++p; p < cmdbuffer + bufindw && *p == 0; ++ p);
            }
        } else {
            for (const char *p = cmdbuffer + bufindr; p < cmdbuffer + sizeof(cmdbuffer); ++ nr) {
                cmdqueue_dump_to_serial_single_line(nr, p);
                // Skip the command.
                for (++p; *p != 0; ++ p);
                // Skip the gaps.
                for (++p; p < cmdbuffer + sizeof(cmdbuffer) && *p == 0; ++ p);
            }
            for (const char *p = cmdbuffer; p < cmdbuffer + bufindw; ++ nr) {
                cmdqueue_dump_to_serial_single_line(nr, p);
                // Skip the command.
                for (++p; *p != 0; ++ p);
                // Skip the gaps.
                for (++p; p < cmdbuffer + bufindw && *p == 0; ++ p);
            }
        }
        SERIAL_ECHOLNPGM("End of the buffer.");
    }
}
#endif /* CMDBUFFER_DEBUG */

//adds an command to the main command buffer
//thats really done in a non-safe way.
//needs overworking someday
// Currently the maximum length of a command piped through this function is around 20 characters
void enquecommand(const char *cmd, bool from_progmem)
{
    int len = from_progmem ? strlen_P(cmd) : strlen(cmd);
    // Does cmd fit the queue while leaving sufficient space at the front for the chained commands?
    // If it fits, it may move bufindw, so it points to a contiguous buffer, which fits cmd.
    if (cmdqueue_could_enqueue_back(len)) {
        // This is dangerous if a mixing of serial and this happens
        // This may easily be tested: If serial_count > 0, we have a problem.
        cmdbuffer[bufindw] = CMDBUFFER_CURRENT_TYPE_UI;
        if (from_progmem)
            strcpy_P(cmdbuffer + bufindw + 1, cmd);
        else
            strcpy(cmdbuffer + bufindw + 1, cmd);
        SERIAL_ECHO_START;
        SERIAL_ECHORPGM(MSG_Enqueing);
        SERIAL_ECHO(cmdbuffer + bufindw + 1);
        SERIAL_ECHOLNPGM("\"");
        bufindw += len + 2;
        if (bufindw == sizeof(cmdbuffer))
            bufindw = 0;
        ++ buflen;
#ifdef CMDBUFFER_DEBUG
        cmdqueue_dump_to_serial();
#endif /* CMDBUFFER_DEBUG */
    } else {
        SERIAL_ERROR_START;
        SERIAL_ECHORPGM(MSG_Enqueing);
        if (from_progmem)
            SERIAL_PROTOCOLRPGM(cmd);
        else
            SERIAL_ECHO(cmd);
        SERIAL_ECHOLNPGM("\" failed: Buffer full!");
#ifdef CMDBUFFER_DEBUG
        cmdqueue_dump_to_serial();
#endif /* CMDBUFFER_DEBUG */
    }
}

void enquecommand_front(const char *cmd, bool from_progmem)
{
    int len = from_progmem ? strlen_P(cmd) : strlen(cmd);
    // Does cmd fit the queue? This call shall move bufindr, so the command may be copied.
    if (cmdqueue_could_enqueue_front(len)) {
        cmdbuffer[bufindr] = CMDBUFFER_CURRENT_TYPE_UI;
        if (from_progmem)
            strcpy_P(cmdbuffer + bufindr + 1, cmd);
        else
            strcpy(cmdbuffer + bufindr + 1, cmd);
        ++ buflen;
        SERIAL_ECHO_START;
        SERIAL_ECHOPGM("Enqueing to the front: \"");
        SERIAL_ECHO(cmdbuffer + bufindr + 1);
        SERIAL_ECHOLNPGM("\"");
#ifdef CMDBUFFER_DEBUG
        cmdqueue_dump_to_serial();
#endif /* CMDBUFFER_DEBUG */
    } else {
        SERIAL_ERROR_START;
        SERIAL_ECHOPGM("Enqueing to the front: \"");
        if (from_progmem)
            SERIAL_PROTOCOLRPGM(cmd);
        else
            SERIAL_ECHO(cmd);
        SERIAL_ECHOLNPGM("\" failed: Buffer full!");
#ifdef CMDBUFFER_DEBUG
        cmdqueue_dump_to_serial();
#endif /* CMDBUFFER_DEBUG */
    }
}

// Mark the command at the top of the command queue as new.
// Therefore it will not be removed from the queue.
void repeatcommand_front()
{
    cmdbuffer_front_already_processed = true;
} 


void setup_killpin()
{
  #if defined(KILL_PIN) && KILL_PIN > -1
    SET_INPUT(KILL_PIN);
    WRITE(KILL_PIN,HIGH);
  #endif
}

// Set home pin
void setup_homepin(void)
{
#if defined(HOME_PIN) && HOME_PIN > -1
   SET_INPUT(HOME_PIN);
   WRITE(HOME_PIN,HIGH);
#endif
}

void setup_photpin()
{
  #if defined(PHOTOGRAPH_PIN) && PHOTOGRAPH_PIN > -1
    SET_OUTPUT(PHOTOGRAPH_PIN);
    WRITE(PHOTOGRAPH_PIN, LOW);
  #endif
}

void setup_powerhold()
{
  #if defined(SUICIDE_PIN) && SUICIDE_PIN > -1
    SET_OUTPUT(SUICIDE_PIN);
    WRITE(SUICIDE_PIN, HIGH);
  #endif
  #if defined(PS_ON_PIN) && PS_ON_PIN > -1
    SET_OUTPUT(PS_ON_PIN);
	#if defined(PS_DEFAULT_OFF)
	  WRITE(PS_ON_PIN, PS_ON_ASLEEP);
    #else
	  WRITE(PS_ON_PIN, PS_ON_AWAKE);
	#endif
  #endif
}

void suicide()
{
  #if defined(SUICIDE_PIN) && SUICIDE_PIN > -1
    SET_OUTPUT(SUICIDE_PIN);
    WRITE(SUICIDE_PIN, LOW);
  #endif
}

void servo_init()
{
  #if (NUM_SERVOS >= 1) && defined(SERVO0_PIN) && (SERVO0_PIN > -1)
    servos[0].attach(SERVO0_PIN);
  #endif
  #if (NUM_SERVOS >= 2) && defined(SERVO1_PIN) && (SERVO1_PIN > -1)
    servos[1].attach(SERVO1_PIN);
  #endif
  #if (NUM_SERVOS >= 3) && defined(SERVO2_PIN) && (SERVO2_PIN > -1)
    servos[2].attach(SERVO2_PIN);
  #endif
  #if (NUM_SERVOS >= 4) && defined(SERVO3_PIN) && (SERVO3_PIN > -1)
    servos[3].attach(SERVO3_PIN);
  #endif
  #if (NUM_SERVOS >= 5)
    #error "TODO: enter initalisation code for more servos"
  #endif
}

static void lcd_language_menu();


#ifdef MESH_BED_LEVELING
   enum MeshLevelingState { MeshReport, MeshStart, MeshNext, MeshSet };
#endif

// "Setup" function is called by the Arduino framework on startup.
// Before startup, the Timers-functions (PWM)/Analog RW and HardwareSerial provided by the Arduino-code 
// are initialized by the main() routine provided by the Arduino framework.
void setup()
{
  setup_killpin();
  setup_powerhold();
  MYSERIAL.begin(BAUDRATE);
  SERIAL_PROTOCOLLNPGM("start");
  SERIAL_ECHO_START;

#if 0
  SERIAL_ECHOLN("Reading eeprom from 0 to 100: start");
  for (int i = 0; i < 4096; ++ i) {
      int b = eeprom_read_byte((unsigned char*)i);
      if (b != 255) {
          SERIAL_ECHO(i);
          SERIAL_ECHO(":");
          SERIAL_ECHO(b);
          SERIAL_ECHOLN("");
      }
  }
  SERIAL_ECHOLN("Reading eeprom from 0 to 100: done");
  #endif

  // Check startup - does nothing if bootloader sets MCUSR to 0
  byte mcu = MCUSR;
  if(mcu & 1) SERIAL_ECHOLNRPGM(MSG_POWERUP);
  if(mcu & 2) SERIAL_ECHOLNRPGM(MSG_EXTERNAL_RESET);
  if(mcu & 4) SERIAL_ECHOLNRPGM(MSG_BROWNOUT_RESET);
  if(mcu & 8) SERIAL_ECHOLNRPGM(MSG_WATCHDOG_RESET);
  if(mcu & 32) SERIAL_ECHOLNRPGM(MSG_SOFTWARE_RESET);
  MCUSR=0;

  //SERIAL_ECHORPGM(MSG_MARLIN);
  //SERIAL_ECHOLNRPGM(VERSION_STRING);
  
	#ifdef STRING_VERSION_CONFIG_H
		#ifdef STRING_CONFIG_H_AUTHOR
		  SERIAL_ECHO_START;
		  SERIAL_ECHORPGM(MSG_CONFIGURATION_VER);
		  SERIAL_ECHOPGM(STRING_VERSION_CONFIG_H);
		  SERIAL_ECHORPGM(MSG_AUTHOR);
		  SERIAL_ECHOLNPGM(STRING_CONFIG_H_AUTHOR);
		  SERIAL_ECHOPGM("Compiled: ");
		  SERIAL_ECHOLNPGM(__DATE__);
		#endif
	#endif
  
  SERIAL_ECHO_START;
  SERIAL_ECHORPGM(MSG_FREE_MEMORY);
  SERIAL_ECHO(freeMemory());
  SERIAL_ECHORPGM(MSG_PLANNER_BUFFER_BYTES);
  SERIAL_ECHOLN((int)sizeof(block_t)*BLOCK_BUFFER_SIZE);
  
  // loads data from EEPROM if available else uses defaults (and resets step acceleration rate)
  Config_RetrieveSettings();

  tp_init();    // Initialize temperature loop
  plan_init();  // Initialize planner;
  watchdog_init();
  st_init();    // Initialize stepper, this enables interrupts!
  setup_photpin();
  servo_init();
  // Reset the machine correction matrix.
  // It does not make sense to load the correction matrix until the machine is homed.
  world2machine_reset();

  lcd_init();
  if (!READ(BTN_ENC))
  {
	  _delay_ms(1000);
	  if (!READ(BTN_ENC))
	  {
		  SET_OUTPUT(BEEPER);
		  WRITE(BEEPER, HIGH);

      // Force language selection at the next boot up.
		  lcd_force_language_selection();
      // Force the "Follow calibration flow" message at the next boot up.
      calibration_status_store(CALIBRATION_STATUS_Z_CALIBRATION);
		  farm_no = 0;
		  EEPROM_save_B(EEPROM_FARM_MODE, &farm_no);
		  farm_mode = false;

		  while (!READ(BTN_ENC));

		  WRITE(BEEPER, LOW);

#ifdef MESH_BED_LEVELING
		  _delay_ms(2000);

		  if (!READ(BTN_ENC))
		  {
			  WRITE(BEEPER, HIGH);
			  _delay_ms(100);
			  WRITE(BEEPER, LOW);
			  _delay_ms(200);
			  WRITE(BEEPER, HIGH);
			  _delay_ms(100);
			  WRITE(BEEPER, LOW);

			  int _z = 0;
			  calibration_status_store(CALIBRATION_STATUS_CALIBRATED);
			  EEPROM_save_B(EEPROM_BABYSTEP_X, &_z);
			  EEPROM_save_B(EEPROM_BABYSTEP_Y, &_z);
			  EEPROM_save_B(EEPROM_BABYSTEP_Z, &_z);
		  }
		  else
		  {

			  WRITE(BEEPER, HIGH);
			  _delay_ms(100);
			  WRITE(BEEPER, LOW);
		  }
#endif // mesh

	  }
  }
  else
  {
	  _delay_ms(1000);  // wait 1sec to display the splash screen
  }

  

  #if defined(CONTROLLERFAN_PIN) && CONTROLLERFAN_PIN > -1
    SET_OUTPUT(CONTROLLERFAN_PIN); //Set pin used for driver cooling fan
  #endif

  #ifdef DIGIPOT_I2C
    digipot_i2c_init();
  #endif
  setup_homepin();

#if defined(Z_AXIS_ALWAYS_ON)
  enable_z();
#endif

  EEPROM_read_B(EEPROM_FARM_MODE, &farm_no);
  if (farm_no > 0)
  {
	  farm_mode = true;
	  farm_no = farm_no;
	  prusa_statistics(8);
  }
  else
  {
	  farm_mode = false;
	  farm_no = 0;
  }

  // Enable Toshiba FlashAir SD card / WiFi enahanced card.
  card.ToshibaFlashAir_enable(eeprom_read_byte((unsigned char*)EEPROM_TOSHIBA_FLASH_AIR_COMPATIBLITY) == 1);
  // Force SD card update. Otherwise the SD card update is done from loop() on card.checkautostart(false), 
  // but this times out if a blocking dialog is shown in setup().
  card.initsd();

  if (eeprom_read_dword((uint32_t*)(EEPROM_TOP-4)) == 0x0ffffffff && 
      eeprom_read_dword((uint32_t*)(EEPROM_TOP-8)) == 0x0ffffffff &&
      eeprom_read_dword((uint32_t*)(EEPROM_TOP-12)) == 0x0ffffffff) {
      // Maiden startup. The firmware has been loaded and first started on a virgin RAMBo board,
      // where all the EEPROM entries are set to 0x0ff.
      // Once a firmware boots up, it forces at least a language selection, which changes
      // EEPROM_LANG to number lower than 0x0ff.
      // 1) Set a high power mode.
      eeprom_write_byte((uint8_t*)EEPROM_SILENT, 0);
  }

  // In the future, somewhere here would one compare the current firmware version against the firmware version stored in the EEPROM.
  // If they differ, an update procedure may need to be performed. At the end of this block, the current firmware version
  // is being written into the EEPROM, so the update procedure will be triggered only once.
    lang_selected = eeprom_read_byte((uint8_t*)EEPROM_LANG);
    if (lang_selected >= LANG_NUM){
      lcd_mylang();
    }
    
  if (calibration_status() == CALIBRATION_STATUS_ASSEMBLED ||
      calibration_status() == CALIBRATION_STATUS_UNKNOWN) {
      // Reset the babystepping values, so the printer will not move the Z axis up when the babystepping is enabled.
      eeprom_update_word((uint16_t*)EEPROM_BABYSTEP_Z, 0);
      // Show the message.
      lcd_show_fullscreen_message_and_wait_P(MSG_FOLLOW_CALIBRATION_FLOW);
      lcd_update_enable(true);
  } else if (calibration_status() == CALIBRATION_STATUS_LIVE_ADJUST) {
      // Show the message.
      lcd_show_fullscreen_message_and_wait_P(MSG_BABYSTEP_Z_NOT_SET);
      lcd_update_enable(true);
  } else if (calibration_status() == CALIBRATION_STATUS_Z_CALIBRATION) {
      // Show the message.
      lcd_show_fullscreen_message_and_wait_P(MSG_FOLLOW_CALIBRATION_FLOW);
      lcd_update_enable(true);
  }

  // Store the currently running firmware into an eeprom,
  // so the next time the firmware gets updated, it will know from which version it has been updated.
  update_current_firmware_version_to_eeprom();
}

void trace();

#define CHUNK_SIZE 64 // bytes
#define SAFETY_MARGIN 1
char chunk[CHUNK_SIZE+SAFETY_MARGIN];
int chunkHead = 0;

int serial_read_stream() {

    setTargetHotend(0, 0);
    setTargetBed(0);

    lcd_implementation_clear();
    lcd_printPGM(PSTR(" Upload in progress"));

    // first wait for how many bytes we will receive
    uint32_t bytesToReceive;

    // receive the four bytes
    char bytesToReceiveBuffer[4];
    for (int i=0; i<4; i++) {
        int data;
        while ((data = MYSERIAL.read()) == -1) {};
        bytesToReceiveBuffer[i] = data;

    }

    // make it a uint32
    memcpy(&bytesToReceive, &bytesToReceiveBuffer, 4);

    // we're ready, notify the sender
    MYSERIAL.write('+');

    // lock in the routine
    uint32_t receivedBytes = 0;
    while (prusa_sd_card_upload) {
        int i;
        for (i=0; i<CHUNK_SIZE; i++) {
            int data;

            // check if we're not done
            if (receivedBytes == bytesToReceive) {
                break;
            }

            // read the next byte
            while ((data = MYSERIAL.read()) == -1) {};
            receivedBytes++;

            // save it to the chunk
            chunk[i] = data;
        }

        // write the chunk to SD
        card.write_command_no_newline(&chunk[0]);

        // notify the sender we're ready for more data
        MYSERIAL.write('+');

        // for safety
        manage_heater();

        // check if we're done
        if(receivedBytes == bytesToReceive) {
            trace(); // beep
            card.closefile();
            prusa_sd_card_upload = false;
            SERIAL_PROTOCOLLNRPGM(MSG_FILE_SAVED);
            return 0;
        }

    }
}

// The loop() function is called in an endless loop by the Arduino framework from the default main() routine.
// Before loop(), the setup() function is called by the main() routine.
void loop()
{

	if (usb_printing_counter > 0 && millis()-_usb_timer > 1000)
	{
		is_usb_printing = true;
		usb_printing_counter--;
		_usb_timer = millis();
	}
	if (usb_printing_counter == 0)
	{
		is_usb_printing = false;
	}

    if (prusa_sd_card_upload)
    {
        //we read byte-by byte
        serial_read_stream();
    } else 
    {

        get_command();

  #ifdef SDSUPPORT
  card.checkautostart(false);
  #endif
  if(buflen)
  {
    #ifdef SDSUPPORT
      if(card.saving)
      {
        // Saving a G-code file onto an SD-card is in progress.
        // Saving starts with M28, saving until M29 is seen.
        if(strstr_P(CMDBUFFER_CURRENT_STRING, PSTR("M29")) == NULL) {
          card.write_command(CMDBUFFER_CURRENT_STRING);
          if(card.logging)
            process_commands();
          else
           SERIAL_PROTOCOLLNRPGM(MSG_OK);
        } else {
          card.closefile();
          SERIAL_PROTOCOLLNRPGM(MSG_FILE_SAVED);
        }
      } else {
        process_commands();
      }
    #else
      process_commands();
    #endif //SDSUPPORT
      if (! cmdbuffer_front_already_processed)
          cmdqueue_pop_front();
      cmdbuffer_front_already_processed = false;
  }
}
  //check heater every n milliseconds
  manage_heater();
  manage_inactivity();
  checkHitEndstops();
  lcd_update();
}

void get_command()
{
    // Test and reserve space for the new command string.
    if (! cmdqueue_could_enqueue_back(MAX_CMD_SIZE-1))
        return;

  while (MYSERIAL.available() > 0) {
    char serial_char = MYSERIAL.read();
      TimeSent = millis();
      TimeNow = millis();

    if (serial_char < 0)
        // Ignore extended ASCII characters. These characters have no meaning in the G-code apart from the file names
        // and Marlin does not support such file names anyway.
        // Serial characters with a highest bit set to 1 are generated when the USB cable is unplugged, leading
        // to a hang-up of the print process from an SD card.
        continue;
    if(serial_char == '\n' ||
       serial_char == '\r' ||
       (serial_char == ':' && comment_mode == false) ||
       serial_count >= (MAX_CMD_SIZE - 1) )
    {
      if(!serial_count) { //if empty line
        comment_mode = false; //for new command
        return;
      }
      cmdbuffer[bufindw+serial_count+1] = 0; //terminate string
      if(!comment_mode){
        comment_mode = false; //for new command
        if ((strchr_pointer = strchr(cmdbuffer+bufindw+1, 'N')) != NULL)
        {
          // Line number met. When sending a G-code over a serial line, each line may be stamped with its index,
          // and Marlin tests, whether the successive lines are stamped with an increasing line number ID.
          gcode_N = (strtol(strchr_pointer+1, NULL, 10));
          if(gcode_N != gcode_LastN+1 && (strstr_P(cmdbuffer+bufindw+1, PSTR("M110")) == NULL) ) {
            // M110 - set current line number.
            // Line numbers not sent in succession.
            SERIAL_ERROR_START;
            SERIAL_ERRORRPGM(MSG_ERR_LINE_NO);
            SERIAL_ERRORLN(gcode_LastN);
            //Serial.println(gcode_N);
            FlushSerialRequestResend();
            serial_count = 0;
            return;
          }

          if((strchr_pointer = strchr(cmdbuffer+bufindw+1, '*')) != NULL)
          {
            byte checksum = 0;
            char *p = cmdbuffer+bufindw+1;
            while (p != strchr_pointer)
                checksum = checksum^(*p++);
            if (int(strtol(strchr_pointer+1, NULL, 10)) != int(checksum)) {
              SERIAL_ERROR_START;
              SERIAL_ERRORRPGM(MSG_ERR_CHECKSUM_MISMATCH);
              SERIAL_ERRORLN(gcode_LastN);
              FlushSerialRequestResend();
              serial_count = 0;
              return;
            }
            // If no errors, remove the checksum and continue parsing.
            *strchr_pointer = 0;
          }
          else
          {
            SERIAL_ERROR_START;
            SERIAL_ERRORRPGM(MSG_ERR_NO_CHECKSUM);
            SERIAL_ERRORLN(gcode_LastN);
            FlushSerialRequestResend();
            serial_count = 0;
            return;
          }

          gcode_LastN = gcode_N;
          //if no errors, continue parsing
        } // end of 'N' command
        else  // if we don't receive 'N' but still see '*'
        {
          if((strchr(cmdbuffer+bufindw+1, '*') != NULL))
          {
            SERIAL_ERROR_START;
            SERIAL_ERRORRPGM(MSG_ERR_NO_LINENUMBER_WITH_CHECKSUM);
            SERIAL_ERRORLN(gcode_LastN);
            serial_count = 0;
            return;
          }
        } // end of '*' command
        if ((strchr_pointer = strchr(cmdbuffer+bufindw+1, 'G')) != NULL) {
      		  if (! IS_SD_PRINTING) {
        			  usb_printing_counter = 10;
        			  is_usb_printing = true;
      		  }
            if (Stopped == true) {
                int gcode = strtol(strchr_pointer+1, NULL, 10);
                if (gcode >= 0 && gcode <= 3) {
                    SERIAL_ERRORLNRPGM(MSG_ERR_STOPPED);
                    LCD_MESSAGERPGM(MSG_STOPPED);
                }
            }
        } // end of 'G' command

        //If command was e-stop process now
        if(strcmp(cmdbuffer+bufindw+1, "M112") == 0)
          kill();
        
        // Store the current line into buffer, move to the next line.
        cmdbuffer[bufindw] = CMDBUFFER_CURRENT_TYPE_USB;
#ifdef CMDBUFFER_DEBUG
        SERIAL_ECHO_START;
        SERIAL_ECHOPGM("Storing a command line to buffer: ");
        SERIAL_ECHO(cmdbuffer+bufindw+1);
        SERIAL_ECHOLNPGM("");
#endif /* CMDBUFFER_DEBUG */
        bufindw += strlen(cmdbuffer+bufindw+1) + 2;
        if (bufindw == sizeof(cmdbuffer))
            bufindw = 0;
        ++ buflen;
#ifdef CMDBUFFER_DEBUG
        SERIAL_ECHOPGM("Number of commands in the buffer: ");
        SERIAL_ECHO(buflen);
        SERIAL_ECHOLNPGM("");
#endif /* CMDBUFFER_DEBUG */
      } // end of 'not comment mode'
      serial_count = 0; //clear buffer
      // Don't call cmdqueue_could_enqueue_back if there are no characters waiting
      // in the queue, as this function will reserve the memory.
      if (MYSERIAL.available() == 0 || ! cmdqueue_could_enqueue_back(MAX_CMD_SIZE-1))
          return;
    } // end of "end of line" processing
    else {
      // Not an "end of line" symbol. Store the new character into a buffer.
      if(serial_char == ';') comment_mode = true;
      if(!comment_mode) cmdbuffer[bufindw+1+serial_count++] = serial_char;
    }
  } // end of serial line processing loop

    if(farm_mode){
        TimeNow = millis();
        if ( ((TimeNow - TimeSent) > 800) && (serial_count > 0) ) {
            cmdbuffer[bufindw+serial_count+1] = 0;
            
            bufindw += strlen(cmdbuffer+bufindw+1) + 2;
            if (bufindw == sizeof(cmdbuffer))
                bufindw = 0;
            ++ buflen;
            
            serial_count = 0;
            
            SERIAL_ECHOPGM("TIMEOUT:");
            //memset(cmdbuffer, 0 , sizeof(cmdbuffer));
            return;
        }
    }

  #ifdef SDSUPPORT
  if(!card.sdprinting || serial_count!=0){
    // If there is a half filled buffer from serial line, wait until return before
    // continuing with the serial line.
    return;
  }

  //'#' stops reading from SD to the buffer prematurely, so procedural macro calls are possible
  // if it occurs, stop_buffering is triggered and the buffer is ran dry.
  // this character _can_ occur in serial com, due to checksums. however, no checksums are used in SD printing

  static bool stop_buffering=false;
  if(buflen==0) stop_buffering=false;

  // Reads whole lines from the SD card. Never leaves a half-filled line in the cmdbuffer.
  while( !card.eof() && !stop_buffering) {
    int16_t n=card.get();
    char serial_char = (char)n;
    if(serial_char == '\n' ||
       serial_char == '\r' ||
       (serial_char == '#' && comment_mode == false) ||
       (serial_char == ':' && comment_mode == false) ||
       serial_count >= (MAX_CMD_SIZE - 1)||n==-1)
    {
      if(card.eof()){
        SERIAL_PROTOCOLLNRPGM(MSG_FILE_PRINTED);
        stoptime=millis();
        char time[30];
        unsigned long t=(stoptime-starttime)/1000;
        int hours, minutes;
        minutes=(t/60)%60;
        hours=t/60/60;
		save_statistics(total_filament_used, t);
		sprintf_P(time, PSTR("%i hours %i minutes"),hours, minutes);
        SERIAL_ECHO_START;
        SERIAL_ECHOLN(time);
        lcd_setstatus(time);
        card.printingHasFinished();
        card.checkautostart(true);

		if (farm_mode)
		{
			prusa_statistics(6);
			lcd_commands_type = LCD_COMMAND_FARM_MODE_CONFIRM;
		}

      }
      if(serial_char=='#')
        stop_buffering=true;

      if(!serial_count)
      {
        comment_mode = false; //for new command
        return; //if empty line
      }
      cmdbuffer[bufindw+serial_count+1] = 0; //terminate string
      cmdbuffer[bufindw] = CMDBUFFER_CURRENT_TYPE_SDCARD;
      ++ buflen;
      bufindw += strlen(cmdbuffer+bufindw+1) + 2;
      if (bufindw == sizeof(cmdbuffer))
          bufindw = 0;
      comment_mode = false; //for new command
      serial_count = 0; //clear buffer
      // The following line will reserve buffer space if available.
      if (! cmdqueue_could_enqueue_back(MAX_CMD_SIZE-1))
          return;
    }
    else
    {
      if(serial_char == ';') comment_mode = true;
      if(!comment_mode) cmdbuffer[bufindw+1+serial_count++] = serial_char;
    }
  }

  #endif //SDSUPPORT
}


// Return True if a character was found
static inline bool    code_seen(char code) { return (strchr_pointer = strchr(CMDBUFFER_CURRENT_STRING, code)) != NULL; }
static inline bool    code_seen(const char *code) { return (strchr_pointer = strstr(CMDBUFFER_CURRENT_STRING, code)) != NULL; }
static inline float   code_value()         { return strtod(strchr_pointer+1, NULL); }
static inline long    code_value_long()    { return strtol(strchr_pointer+1, NULL, 10); }
static inline int16_t code_value_short()   { return int16_t(strtol(strchr_pointer+1, NULL, 10)); };
static inline uint8_t code_value_uint8()   { return uint8_t(strtol(strchr_pointer+1, NULL, 10)); };

#define DEFINE_PGM_READ_ANY(type, reader)       \
    static inline type pgm_read_any(const type *p)  \
    { return pgm_read_##reader##_near(p); }

DEFINE_PGM_READ_ANY(float,       float);
DEFINE_PGM_READ_ANY(signed char, byte);

#define XYZ_CONSTS_FROM_CONFIG(type, array, CONFIG) \
static const PROGMEM type array##_P[3] =        \
    { X_##CONFIG, Y_##CONFIG, Z_##CONFIG };     \
static inline type array(int axis)              \
    { return pgm_read_any(&array##_P[axis]); }  \
type array##_ext(int axis)                      \
    { return pgm_read_any(&array##_P[axis]); }

XYZ_CONSTS_FROM_CONFIG(float, base_min_pos,    MIN_POS);
XYZ_CONSTS_FROM_CONFIG(float, base_max_pos,    MAX_POS);
XYZ_CONSTS_FROM_CONFIG(float, base_home_pos,   HOME_POS);
XYZ_CONSTS_FROM_CONFIG(float, max_length,      MAX_LENGTH);
XYZ_CONSTS_FROM_CONFIG(float, home_retract_mm, HOME_RETRACT_MM);
XYZ_CONSTS_FROM_CONFIG(signed char, home_dir,  HOME_DIR);

static void axis_is_at_home(int axis) {
  current_position[axis] = base_home_pos(axis) + add_homing[axis];
  min_pos[axis] =          base_min_pos(axis) + add_homing[axis];
  max_pos[axis] =          base_max_pos(axis) + add_homing[axis];
}


inline void set_current_to_destination() { memcpy(current_position, destination, sizeof(current_position)); }
inline void set_destination_to_current() { memcpy(destination, current_position, sizeof(destination)); }


static void setup_for_endstop_move(bool enable_endstops_now = true) {
    saved_feedrate = feedrate;
    saved_feedmultiply = feedmultiply;
    feedmultiply = 100;
    previous_millis_cmd = millis();
    
    enable_endstops(enable_endstops_now);
}

static void clean_up_after_endstop_move() {
#ifdef ENDSTOPS_ONLY_FOR_HOMING
    enable_endstops(false);
#endif
    
    feedrate = saved_feedrate;
    feedmultiply = saved_feedmultiply;
    previous_millis_cmd = millis();
}



#ifdef ENABLE_AUTO_BED_LEVELING
#ifdef AUTO_BED_LEVELING_GRID
static void set_bed_level_equation_lsq(double *plane_equation_coefficients)
{
    vector_3 planeNormal = vector_3(-plane_equation_coefficients[0], -plane_equation_coefficients[1], 1);
    planeNormal.debug("planeNormal");
    plan_bed_level_matrix = matrix_3x3::create_look_at(planeNormal);
    //bedLevel.debug("bedLevel");

    //plan_bed_level_matrix.debug("bed level before");
    //vector_3 uncorrected_position = plan_get_position_mm();
    //uncorrected_position.debug("position before");

    vector_3 corrected_position = plan_get_position();
//    corrected_position.debug("position after");
    current_position[X_AXIS] = corrected_position.x;
    current_position[Y_AXIS] = corrected_position.y;
    current_position[Z_AXIS] = corrected_position.z;

    // put the bed at 0 so we don't go below it.
    current_position[Z_AXIS] = zprobe_zoffset; // in the lsq we reach here after raising the extruder due to the loop structure

    plan_set_position(current_position[X_AXIS], current_position[Y_AXIS], current_position[Z_AXIS], current_position[E_AXIS]);
}

#else // not AUTO_BED_LEVELING_GRID

static void set_bed_level_equation_3pts(float z_at_pt_1, float z_at_pt_2, float z_at_pt_3) {

    plan_bed_level_matrix.set_to_identity();

    vector_3 pt1 = vector_3(ABL_PROBE_PT_1_X, ABL_PROBE_PT_1_Y, z_at_pt_1);
    vector_3 pt2 = vector_3(ABL_PROBE_PT_2_X, ABL_PROBE_PT_2_Y, z_at_pt_2);
    vector_3 pt3 = vector_3(ABL_PROBE_PT_3_X, ABL_PROBE_PT_3_Y, z_at_pt_3);

    vector_3 from_2_to_1 = (pt1 - pt2).get_normal();
    vector_3 from_2_to_3 = (pt3 - pt2).get_normal();
    vector_3 planeNormal = vector_3::cross(from_2_to_1, from_2_to_3).get_normal();
    planeNormal = vector_3(planeNormal.x, planeNormal.y, abs(planeNormal.z));

    plan_bed_level_matrix = matrix_3x3::create_look_at(planeNormal);

    vector_3 corrected_position = plan_get_position();
    current_position[X_AXIS] = corrected_position.x;
    current_position[Y_AXIS] = corrected_position.y;
    current_position[Z_AXIS] = corrected_position.z;

    // put the bed at 0 so we don't go below it.
    current_position[Z_AXIS] = zprobe_zoffset;

    plan_set_position(current_position[X_AXIS], current_position[Y_AXIS], current_position[Z_AXIS], current_position[E_AXIS]);

}

#endif // AUTO_BED_LEVELING_GRID

static void run_z_probe() {
    plan_bed_level_matrix.set_to_identity();
    feedrate = homing_feedrate[Z_AXIS];

    // move down until you find the bed
    float zPosition = -10;
    plan_buffer_line(current_position[X_AXIS], current_position[Y_AXIS], zPosition, current_position[E_AXIS], feedrate/60, active_extruder);
    st_synchronize();

        // we have to let the planner know where we are right now as it is not where we said to go.
    zPosition = st_get_position_mm(Z_AXIS);
    plan_set_position(current_position[X_AXIS], current_position[Y_AXIS], zPosition, current_position[E_AXIS]);

    // move up the retract distance
    zPosition += home_retract_mm(Z_AXIS);
    plan_buffer_line(current_position[X_AXIS], current_position[Y_AXIS], zPosition, current_position[E_AXIS], feedrate/60, active_extruder);
    st_synchronize();

    // move back down slowly to find bed
    feedrate = homing_feedrate[Z_AXIS]/4;
    zPosition -= home_retract_mm(Z_AXIS) * 2;
    plan_buffer_line(current_position[X_AXIS], current_position[Y_AXIS], zPosition, current_position[E_AXIS], feedrate/60, active_extruder);
    st_synchronize();

    current_position[Z_AXIS] = st_get_position_mm(Z_AXIS);
    // make sure the planner knows where we are as it may be a bit different than we last said to move to
    plan_set_position(current_position[X_AXIS], current_position[Y_AXIS], current_position[Z_AXIS], current_position[E_AXIS]);
}

static void do_blocking_move_to(float x, float y, float z) {
    float oldFeedRate = feedrate;

    feedrate = homing_feedrate[Z_AXIS];

    current_position[Z_AXIS] = z;
    plan_buffer_line(current_position[X_AXIS], current_position[Y_AXIS], current_position[Z_AXIS], current_position[E_AXIS], feedrate/60, active_extruder);
    st_synchronize();

    feedrate = XY_TRAVEL_SPEED;

    current_position[X_AXIS] = x;
    current_position[Y_AXIS] = y;
    plan_buffer_line(current_position[X_AXIS], current_position[Y_AXIS], current_position[Z_AXIS], current_position[E_AXIS], feedrate/60, active_extruder);
    st_synchronize();

    feedrate = oldFeedRate;
}

static void do_blocking_move_relative(float offset_x, float offset_y, float offset_z) {
    do_blocking_move_to(current_position[X_AXIS] + offset_x, current_position[Y_AXIS] + offset_y, current_position[Z_AXIS] + offset_z);
}


/// Probe bed height at position (x,y), returns the measured z value
static float probe_pt(float x, float y, float z_before) {
  // move to right place
  do_blocking_move_to(current_position[X_AXIS], current_position[Y_AXIS], z_before);
  do_blocking_move_to(x - X_PROBE_OFFSET_FROM_EXTRUDER, y - Y_PROBE_OFFSET_FROM_EXTRUDER, current_position[Z_AXIS]);

  run_z_probe();
  float measured_z = current_position[Z_AXIS];

  SERIAL_PROTOCOLRPGM(MSG_BED);
  SERIAL_PROTOCOLPGM(" x: ");
  SERIAL_PROTOCOL(x);
  SERIAL_PROTOCOLPGM(" y: ");
  SERIAL_PROTOCOL(y);
  SERIAL_PROTOCOLPGM(" z: ");
  SERIAL_PROTOCOL(measured_z);
  SERIAL_PROTOCOLPGM("\n");
  return measured_z;
}

#endif // #ifdef ENABLE_AUTO_BED_LEVELING

void homeaxis(int axis) {
#define HOMEAXIS_DO(LETTER) \
  ((LETTER##_MIN_PIN > -1 && LETTER##_HOME_DIR==-1) || (LETTER##_MAX_PIN > -1 && LETTER##_HOME_DIR==1))

  if (axis==X_AXIS ? HOMEAXIS_DO(X) :
      axis==Y_AXIS ? HOMEAXIS_DO(Y) :
      axis==Z_AXIS ? HOMEAXIS_DO(Z) :
      0) {
    int axis_home_dir = home_dir(axis);

    current_position[axis] = 0;
    plan_set_position(current_position[X_AXIS], current_position[Y_AXIS], current_position[Z_AXIS], current_position[E_AXIS]);

    destination[axis] = 1.5 * max_length(axis) * axis_home_dir;
    feedrate = homing_feedrate[axis];
    plan_buffer_line(destination[X_AXIS], destination[Y_AXIS], destination[Z_AXIS], destination[E_AXIS], feedrate/60, active_extruder);
    st_synchronize();

    current_position[axis] = 0;
    plan_set_position(current_position[X_AXIS], current_position[Y_AXIS], current_position[Z_AXIS], current_position[E_AXIS]);
    destination[axis] = -home_retract_mm(axis) * axis_home_dir;
    plan_buffer_line(destination[X_AXIS], destination[Y_AXIS], destination[Z_AXIS], destination[E_AXIS], feedrate/60, active_extruder);
    st_synchronize();

    destination[axis] = 2*home_retract_mm(axis) * axis_home_dir;
    feedrate = homing_feedrate[axis]/2 ;
    plan_buffer_line(destination[X_AXIS], destination[Y_AXIS], destination[Z_AXIS], destination[E_AXIS], feedrate/60, active_extruder);
    st_synchronize();
    axis_is_at_home(axis);
    destination[axis] = current_position[axis];
    feedrate = 0.0;
    endstops_hit_on_purpose();
    axis_known_position[axis] = true;
  }
}

void home_xy()
{
    set_destination_to_current();
    homeaxis(X_AXIS);
    homeaxis(Y_AXIS);
    plan_set_position(current_position[X_AXIS], current_position[Y_AXIS], current_position[Z_AXIS], current_position[E_AXIS]);
    endstops_hit_on_purpose();
}

void refresh_cmd_timeout(void)
{
  previous_millis_cmd = millis();
}

#ifdef FWRETRACT
  void retract(bool retracting, bool swapretract = false) {
    if(retracting && !retracted[active_extruder]) {
      destination[X_AXIS]=current_position[X_AXIS];
      destination[Y_AXIS]=current_position[Y_AXIS];
      destination[Z_AXIS]=current_position[Z_AXIS];
      destination[E_AXIS]=current_position[E_AXIS];
      if (swapretract) {
        current_position[E_AXIS]+=retract_length_swap/volumetric_multiplier[active_extruder];
      } else {
        current_position[E_AXIS]+=retract_length/volumetric_multiplier[active_extruder];
      }
      plan_set_e_position(current_position[E_AXIS]);
      float oldFeedrate = feedrate;
      feedrate=retract_feedrate*60;
      retracted[active_extruder]=true;
      prepare_move();
      current_position[Z_AXIS]-=retract_zlift;
      plan_set_position(current_position[X_AXIS], current_position[Y_AXIS], current_position[Z_AXIS], current_position[E_AXIS]);
      prepare_move();
      feedrate = oldFeedrate;
    } else if(!retracting && retracted[active_extruder]) {
      destination[X_AXIS]=current_position[X_AXIS];
      destination[Y_AXIS]=current_position[Y_AXIS];
      destination[Z_AXIS]=current_position[Z_AXIS];
      destination[E_AXIS]=current_position[E_AXIS];
      current_position[Z_AXIS]+=retract_zlift;
      plan_set_position(current_position[X_AXIS], current_position[Y_AXIS], current_position[Z_AXIS], current_position[E_AXIS]);
      //prepare_move();
      if (swapretract) {
        current_position[E_AXIS]-=(retract_length_swap+retract_recover_length_swap)/volumetric_multiplier[active_extruder]; 
      } else {
        current_position[E_AXIS]-=(retract_length+retract_recover_length)/volumetric_multiplier[active_extruder]; 
      }
      plan_set_e_position(current_position[E_AXIS]);
      float oldFeedrate = feedrate;
      feedrate=retract_recover_feedrate*60;
      retracted[active_extruder]=false;
      prepare_move();
      feedrate = oldFeedrate;
    }
  } //retract
#endif //FWRETRACT

void trace() {
    tone(BEEPER, 440);
    delay(25);
    noTone(BEEPER);
    delay(20);
}

void process_commands()
{
  #ifdef FILAMENT_RUNOUT_SUPPORT
    SET_INPUT(FR_SENS);
  #endif

#ifdef CMDBUFFER_DEBUG
  SERIAL_ECHOPGM("Processing a GCODE command: ");
  SERIAL_ECHO(cmdbuffer+bufindr+1);
  SERIAL_ECHOLNPGM("");
  SERIAL_ECHOPGM("In cmdqueue: ");
  SERIAL_ECHO(buflen);
  SERIAL_ECHOLNPGM("");
#endif /* CMDBUFFER_DEBUG */
  
  unsigned long codenum; //throw away variable
  char *starpos = NULL;
#ifdef ENABLE_AUTO_BED_LEVELING
  float x_tmp, y_tmp, z_tmp, real_z;
#endif

  // PRUSA GCODES

  if(code_seen("PRUSA")){
    if (code_seen("fv")) {
        // get file version
        #ifdef SDSUPPORT
        card.openFile(strchr_pointer + 3,true);
        while (true) {
            uint16_t readByte = card.get();
            MYSERIAL.write(readByte);
            if (readByte=='\n') {
                break;
            }
        }
        card.closefile();

        #endif // SDSUPPORT

    } else if (code_seen("M28")) {
        trace();
        prusa_sd_card_upload = true;
        card.openFile(strchr_pointer+4,false);
    } else if(code_seen("Fir")){

      SERIAL_PROTOCOLLN(FW_version);

    } else if(code_seen("Rev")){

      SERIAL_PROTOCOLLN(FILAMENT_SIZE "-" ELECTRONICS "-" NOZZLE_TYPE );

    } else if(code_seen("Lang")) {
      lcd_force_language_selection();
    } else if(code_seen("Lz")) {
      EEPROM_save_B(EEPROM_BABYSTEP_Z,0);
<<<<<<< HEAD
    } else if (code_seen("SERIAL LOW")) {
        MYSERIAL.println("SERIAL LOW");
        MYSERIAL.begin(BAUDRATE);
        return;
    } else if (code_seen("SERIAL HIGH")) {
        MYSERIAL.println("SERIAL HIGH");
        MYSERIAL.begin(1152000);
        return;
=======
    } else if(code_seen("Beat")) {
        // Kick farm link timer
        kicktime = millis();
>>>>>>> 734ca2eb
    }
    //else if (code_seen('Cal')) {
		//  lcd_calibration();
	  // }

  }
  else if (code_seen('^')) {
    // nothing, this is a version line
  } else if(code_seen('G'))
  {
    switch((int)code_value())
    {
    case 0: // G0 -> G1
    case 1: // G1
      if(Stopped == false) {

        #ifdef FILAMENT_RUNOUT_SUPPORT
            
            if(READ(FR_SENS)){

                        feedmultiplyBckp=feedmultiply;
                        float target[4];
                        float lastpos[4];
                        target[X_AXIS]=current_position[X_AXIS];
                        target[Y_AXIS]=current_position[Y_AXIS];
                        target[Z_AXIS]=current_position[Z_AXIS];
                        target[E_AXIS]=current_position[E_AXIS];
                        lastpos[X_AXIS]=current_position[X_AXIS];
                        lastpos[Y_AXIS]=current_position[Y_AXIS];
                        lastpos[Z_AXIS]=current_position[Z_AXIS];
                        lastpos[E_AXIS]=current_position[E_AXIS];
                        //retract by E
                        
                        target[E_AXIS]+= FILAMENTCHANGE_FIRSTRETRACT ;
                        
                        plan_buffer_line(target[X_AXIS], target[Y_AXIS], target[Z_AXIS], target[E_AXIS], 400, active_extruder);


                        target[Z_AXIS]+= FILAMENTCHANGE_ZADD ;

                        plan_buffer_line(target[X_AXIS], target[Y_AXIS], target[Z_AXIS], target[E_AXIS], 300, active_extruder);

                        target[X_AXIS]= FILAMENTCHANGE_XPOS ;
                        
                        target[Y_AXIS]= FILAMENTCHANGE_YPOS ;
                         
                 
                        plan_buffer_line(target[X_AXIS], target[Y_AXIS], target[Z_AXIS], target[E_AXIS], 70, active_extruder);

                        target[E_AXIS]+= FILAMENTCHANGE_FINALRETRACT ;
                          

                        plan_buffer_line(target[X_AXIS], target[Y_AXIS], target[Z_AXIS], target[E_AXIS], 20, active_extruder);

                        //finish moves
                        st_synchronize();
                        //disable extruder steppers so filament can be removed
                        disable_e0();
                        disable_e1();
                        disable_e2();
                        delay(100);
                        
                        //LCD_ALERTMESSAGEPGM(MSG_FILAMENTCHANGE);
                        uint8_t cnt=0;
                        int counterBeep = 0;
                        lcd_wait_interact();
                        while(!lcd_clicked()){
                          cnt++;
                          manage_heater();
                          manage_inactivity(true);
                          //lcd_update();
                          if(cnt==0)
                          {
                          #if BEEPER > 0
                          
                            if (counterBeep== 500){
                              counterBeep = 0;
                              
                            }
                          
                            
                            SET_OUTPUT(BEEPER);
                            if (counterBeep== 0){
                              WRITE(BEEPER,HIGH);
                            }
                            
                            if (counterBeep== 20){
                              WRITE(BEEPER,LOW);
                            }
                            
                            
                            
                          
                            counterBeep++;
                          #else
                      #if !defined(LCD_FEEDBACK_FREQUENCY_HZ) || !defined(LCD_FEEDBACK_FREQUENCY_DURATION_MS)
                              lcd_buzz(1000/6,100);
                      #else
                        lcd_buzz(LCD_FEEDBACK_FREQUENCY_DURATION_MS,LCD_FEEDBACK_FREQUENCY_HZ);
                      #endif
                          #endif
                          }
                        }
                        
                        WRITE(BEEPER,LOW);
                        
                        target[E_AXIS]+= FILAMENTCHANGE_FIRSTFEED ;
                        plan_buffer_line(target[X_AXIS], target[Y_AXIS], target[Z_AXIS], target[E_AXIS], 20, active_extruder); 
                        
                        
                        target[E_AXIS]+= FILAMENTCHANGE_FINALFEED ;
                        plan_buffer_line(target[X_AXIS], target[Y_AXIS], target[Z_AXIS], target[E_AXIS], 2, active_extruder); 
                        
                 
                        
                        
                        
                        lcd_change_fil_state = 0;
                        lcd_loading_filament();
                        while ((lcd_change_fil_state == 0)||(lcd_change_fil_state != 1)){
                        
                          lcd_change_fil_state = 0;
                          lcd_alright();
                          switch(lcd_change_fil_state){
                          
                             case 2:
                                     target[E_AXIS]+= FILAMENTCHANGE_FIRSTFEED ;
                                     plan_buffer_line(target[X_AXIS], target[Y_AXIS], target[Z_AXIS], target[E_AXIS], 20, active_extruder); 
                        
                        
                                     target[E_AXIS]+= FILAMENTCHANGE_FINALFEED ;
                                     plan_buffer_line(target[X_AXIS], target[Y_AXIS], target[Z_AXIS], target[E_AXIS], 2, active_extruder); 
                                      
                                     
                                     lcd_loading_filament();
                                     break;
                             case 3:
                                     target[E_AXIS]+= FILAMENTCHANGE_FINALFEED ;
                                     plan_buffer_line(target[X_AXIS], target[Y_AXIS], target[Z_AXIS], target[E_AXIS], 2, active_extruder); 
                                     lcd_loading_color();
                                     break;
                                          
                             default:
                                     lcd_change_success();
                                     break;
                          }
                          
                        }
                        

                        
                      target[E_AXIS]+= 5;
                      plan_buffer_line(target[X_AXIS], target[Y_AXIS], target[Z_AXIS], target[E_AXIS], 2, active_extruder);
                        
                      target[E_AXIS]+= FILAMENTCHANGE_FIRSTRETRACT;
                      plan_buffer_line(target[X_AXIS], target[Y_AXIS], target[Z_AXIS], target[E_AXIS], 400, active_extruder);
                        

                        //current_position[E_AXIS]=target[E_AXIS]; //the long retract of L is compensated by manual filament feeding
                        //plan_set_e_position(current_position[E_AXIS]);
                        plan_buffer_line(target[X_AXIS], target[Y_AXIS], target[Z_AXIS], target[E_AXIS], 70, active_extruder); //should do nothing
                        plan_buffer_line(lastpos[X_AXIS], lastpos[Y_AXIS], target[Z_AXIS], target[E_AXIS], 70, active_extruder); //move xy back
                        plan_buffer_line(lastpos[X_AXIS], lastpos[Y_AXIS], lastpos[Z_AXIS], target[E_AXIS], 200, active_extruder); //move z back
                        
                        
                        target[E_AXIS]= target[E_AXIS] - FILAMENTCHANGE_FIRSTRETRACT;
                        
                      
                             
                        plan_buffer_line(lastpos[X_AXIS], lastpos[Y_AXIS], lastpos[Z_AXIS], target[E_AXIS], 5, active_extruder); //final untretract
                        
                        
                        plan_set_e_position(lastpos[E_AXIS]);
                        
                        feedmultiply=feedmultiplyBckp;
                        
                     
                        
                        char cmd[9];

                        sprintf_P(cmd, PSTR("M220 S%i"), feedmultiplyBckp);
                        enquecommand(cmd);

            }



        #endif


        get_coordinates(); // For X Y Z E F
		total_filament_used = total_filament_used + ((destination[E_AXIS] - current_position[E_AXIS])*100);

          #ifdef FWRETRACT
            if(autoretract_enabled)
            if( !(code_seen('X') || code_seen('Y') || code_seen('Z')) && code_seen('E')) {
              float echange=destination[E_AXIS]-current_position[E_AXIS];

              if((echange<-MIN_RETRACT && !retracted) || (echange>MIN_RETRACT && retracted)) { //move appears to be an attempt to retract or recover
                  current_position[E_AXIS] = destination[E_AXIS]; //hide the slicer-generated retract/recover from calculations
                  plan_set_e_position(current_position[E_AXIS]); //AND from the planner
                  retract(!retracted);
                  return;
              }


            }
          #endif //FWRETRACT
        prepare_move();
        //ClearToSend();
      }
      break;
    case 2: // G2  - CW ARC
      if(Stopped == false) {
        get_arc_coordinates();
        prepare_arc_move(true);
      }
      break;
    case 3: // G3  - CCW ARC
      if(Stopped == false) {
        get_arc_coordinates();
        prepare_arc_move(false);
      }
      break;
    case 4: // G4 dwell
      LCD_MESSAGERPGM(MSG_DWELL);
      codenum = 0;
      if(code_seen('P')) codenum = code_value(); // milliseconds to wait
      if(code_seen('S')) codenum = code_value() * 1000; // seconds to wait

      st_synchronize();
      codenum += millis();  // keep track of when we started waiting
      previous_millis_cmd = millis();
      while(millis() < codenum) {
        manage_heater();
        manage_inactivity();
        lcd_update();
      }
      break;
      #ifdef FWRETRACT
      case 10: // G10 retract
       #if EXTRUDERS > 1
        retracted_swap[active_extruder]=(code_seen('S') && code_value_long() == 1); // checks for swap retract argument
        retract(true,retracted_swap[active_extruder]);
       #else
        retract(true);
       #endif
      break;
      case 11: // G11 retract_recover
       #if EXTRUDERS > 1
        retract(false,retracted_swap[active_extruder]);
       #else
        retract(false);
       #endif 
      break;
      #endif //FWRETRACT
    case 28: //G28 Home all Axis one at a time

#ifdef ENABLE_AUTO_BED_LEVELING
      plan_bed_level_matrix.set_to_identity();  //Reset the plane ("erase" all leveling data)
#endif //ENABLE_AUTO_BED_LEVELING
            
	      
        // For mesh bed leveling deactivate the matrix temporarily
        #ifdef MESH_BED_LEVELING
            mbl.active = 0;
        #endif

      // Reset world2machine_rotation_and_skew and world2machine_shift, therefore
      // the planner will not perform any adjustments in the XY plane. 
      // Wait for the motors to stop and update the current position with the absolute values.
      world2machine_revert_to_uncorrected();

      // Reset baby stepping to zero, if the babystepping has already been loaded before. The babystepsTodo value will be
      // consumed during the first movements following this statement.
      babystep_undo();

      saved_feedrate = feedrate;
      saved_feedmultiply = feedmultiply;
      feedmultiply = 100;
      previous_millis_cmd = millis();

      enable_endstops(true);

      for(int8_t i=0; i < NUM_AXIS; i++)
          destination[i] = current_position[i];
      feedrate = 0.0;

      home_all_axis = !((code_seen(axis_codes[X_AXIS])) || (code_seen(axis_codes[Y_AXIS])) || (code_seen(axis_codes[Z_AXIS])));

      #if Z_HOME_DIR > 0                      // If homing away from BED do Z first
      if((home_all_axis) || (code_seen(axis_codes[Z_AXIS]))) {
        homeaxis(Z_AXIS);
      }
      #endif

      #ifdef QUICK_HOME
      // In the quick mode, if both x and y are to be homed, a diagonal move will be performed initially.
      if((home_all_axis)||( code_seen(axis_codes[X_AXIS]) && code_seen(axis_codes[Y_AXIS])) )  //first diagonal move
      {
        current_position[X_AXIS] = 0;current_position[Y_AXIS] = 0;

        int x_axis_home_dir = home_dir(X_AXIS);

        plan_set_position(current_position[X_AXIS], current_position[Y_AXIS], current_position[Z_AXIS], current_position[E_AXIS]);
        destination[X_AXIS] = 1.5 * max_length(X_AXIS) * x_axis_home_dir;destination[Y_AXIS] = 1.5 * max_length(Y_AXIS) * home_dir(Y_AXIS);
        feedrate = homing_feedrate[X_AXIS];
        if(homing_feedrate[Y_AXIS]<feedrate)
          feedrate = homing_feedrate[Y_AXIS];
        if (max_length(X_AXIS) > max_length(Y_AXIS)) {
          feedrate *= sqrt(pow(max_length(Y_AXIS) / max_length(X_AXIS), 2) + 1);
        } else {
          feedrate *= sqrt(pow(max_length(X_AXIS) / max_length(Y_AXIS), 2) + 1);
        }
        plan_buffer_line(destination[X_AXIS], destination[Y_AXIS], destination[Z_AXIS], destination[E_AXIS], feedrate/60, active_extruder);
        st_synchronize();

        axis_is_at_home(X_AXIS);
        axis_is_at_home(Y_AXIS);
        plan_set_position(current_position[X_AXIS], current_position[Y_AXIS], current_position[Z_AXIS], current_position[E_AXIS]);
        destination[X_AXIS] = current_position[X_AXIS];
        destination[Y_AXIS] = current_position[Y_AXIS];
        plan_buffer_line(destination[X_AXIS], destination[Y_AXIS], destination[Z_AXIS], destination[E_AXIS], feedrate/60, active_extruder);
        feedrate = 0.0;
        st_synchronize();
        endstops_hit_on_purpose();

        current_position[X_AXIS] = destination[X_AXIS];
        current_position[Y_AXIS] = destination[Y_AXIS];
        current_position[Z_AXIS] = destination[Z_AXIS];
      }
      #endif /* QUICK_HOME */

	 
      if((home_all_axis) || (code_seen(axis_codes[X_AXIS])))
        homeaxis(X_AXIS);

      if((home_all_axis) || (code_seen(axis_codes[Y_AXIS])))
        homeaxis(Y_AXIS);

      if(code_seen(axis_codes[X_AXIS]) && code_value_long() != 0)
        current_position[X_AXIS]=code_value()+add_homing[X_AXIS];

      if(code_seen(axis_codes[Y_AXIS]) && code_value_long() != 0)
		    current_position[Y_AXIS]=code_value()+add_homing[Y_AXIS];

      #if Z_HOME_DIR < 0                      // If homing towards BED do Z last
        #ifndef Z_SAFE_HOMING
          if((home_all_axis) || (code_seen(axis_codes[Z_AXIS]))) {
            #if defined (Z_RAISE_BEFORE_HOMING) && (Z_RAISE_BEFORE_HOMING > 0)
              destination[Z_AXIS] = Z_RAISE_BEFORE_HOMING * home_dir(Z_AXIS) * (-1);    // Set destination away from bed
              feedrate = max_feedrate[Z_AXIS];
              plan_buffer_line(destination[X_AXIS], destination[Y_AXIS], destination[Z_AXIS], destination[E_AXIS], feedrate, active_extruder);
              st_synchronize();
            #endif // defined (Z_RAISE_BEFORE_HOMING) && (Z_RAISE_BEFORE_HOMING > 0)
            #ifdef MESH_BED_LEVELING // If Mesh bed leveling, moxve X&Y to safe position for home
      			  if (!(axis_known_position[X_AXIS] && axis_known_position[Y_AXIS] )) 
      			  {
                homeaxis(X_AXIS);
                homeaxis(Y_AXIS);
      			  } 
              // 1st mesh bed leveling measurement point, corrected.
              world2machine_initialize();
              world2machine(pgm_read_float(bed_ref_points), pgm_read_float(bed_ref_points+1), destination[X_AXIS], destination[Y_AXIS]);
              world2machine_reset();
              if (destination[Y_AXIS] < Y_MIN_POS)
                  destination[Y_AXIS] = Y_MIN_POS;
              destination[Z_AXIS] = MESH_HOME_Z_SEARCH;    // Set destination away from bed
              feedrate = homing_feedrate[Z_AXIS]/10;
              current_position[Z_AXIS] = 0;
              enable_endstops(false);
              plan_set_position(current_position[X_AXIS], current_position[Y_AXIS], current_position[Z_AXIS], current_position[E_AXIS]);
              plan_buffer_line(destination[X_AXIS], destination[Y_AXIS], destination[Z_AXIS], destination[E_AXIS], feedrate, active_extruder);
              st_synchronize();
              current_position[X_AXIS] = destination[X_AXIS];
              current_position[Y_AXIS] = destination[Y_AXIS];
              enable_endstops(true);
              endstops_hit_on_purpose();
              homeaxis(Z_AXIS);
            #else // MESH_BED_LEVELING
              homeaxis(Z_AXIS);
            #endif // MESH_BED_LEVELING
          }
        #else // defined(Z_SAFE_HOMING): Z Safe mode activated.
          if(home_all_axis) {
            destination[X_AXIS] = round(Z_SAFE_HOMING_X_POINT - X_PROBE_OFFSET_FROM_EXTRUDER);
            destination[Y_AXIS] = round(Z_SAFE_HOMING_Y_POINT - Y_PROBE_OFFSET_FROM_EXTRUDER);
            destination[Z_AXIS] = Z_RAISE_BEFORE_HOMING * home_dir(Z_AXIS) * (-1);    // Set destination away from bed
            feedrate = XY_TRAVEL_SPEED/60;
            current_position[Z_AXIS] = 0;

            plan_set_position(current_position[X_AXIS], current_position[Y_AXIS], current_position[Z_AXIS], current_position[E_AXIS]);
            plan_buffer_line(destination[X_AXIS], destination[Y_AXIS], destination[Z_AXIS], destination[E_AXIS], feedrate, active_extruder);
            st_synchronize();
            current_position[X_AXIS] = destination[X_AXIS];
            current_position[Y_AXIS] = destination[Y_AXIS];

            homeaxis(Z_AXIS);
          }
                                                // Let's see if X and Y are homed and probe is inside bed area.
          if(code_seen(axis_codes[Z_AXIS])) {
            if ( (axis_known_position[X_AXIS]) && (axis_known_position[Y_AXIS]) \
              && (current_position[X_AXIS]+X_PROBE_OFFSET_FROM_EXTRUDER >= X_MIN_POS) \
              && (current_position[X_AXIS]+X_PROBE_OFFSET_FROM_EXTRUDER <= X_MAX_POS) \
              && (current_position[Y_AXIS]+Y_PROBE_OFFSET_FROM_EXTRUDER >= Y_MIN_POS) \
              && (current_position[Y_AXIS]+Y_PROBE_OFFSET_FROM_EXTRUDER <= Y_MAX_POS)) {

              current_position[Z_AXIS] = 0;
              plan_set_position(current_position[X_AXIS], current_position[Y_AXIS], current_position[Z_AXIS], current_position[E_AXIS]);
              destination[Z_AXIS] = Z_RAISE_BEFORE_HOMING * home_dir(Z_AXIS) * (-1);    // Set destination away from bed
              feedrate = max_feedrate[Z_AXIS];
              plan_buffer_line(destination[X_AXIS], destination[Y_AXIS], destination[Z_AXIS], destination[E_AXIS], feedrate, active_extruder);
              st_synchronize();

              homeaxis(Z_AXIS);
            } else if (!((axis_known_position[X_AXIS]) && (axis_known_position[Y_AXIS]))) {
                LCD_MESSAGERPGM(MSG_POSITION_UNKNOWN);
                SERIAL_ECHO_START;
                SERIAL_ECHOLNRPGM(MSG_POSITION_UNKNOWN);
            } else {
                LCD_MESSAGERPGM(MSG_ZPROBE_OUT);
                SERIAL_ECHO_START;
                SERIAL_ECHOLNRPGM(MSG_ZPROBE_OUT);
            }
          }
        #endif // Z_SAFE_HOMING
      #endif // Z_HOME_DIR < 0

      if(code_seen(axis_codes[Z_AXIS])) {
        if(code_value_long() != 0) {
          current_position[Z_AXIS]=code_value()+add_homing[Z_AXIS];
        }
      }
      #ifdef ENABLE_AUTO_BED_LEVELING
        if((home_all_axis) || (code_seen(axis_codes[Z_AXIS]))) {
          current_position[Z_AXIS] += zprobe_zoffset;  //Add Z_Probe offset (the distance is negative)
        }
      #endif
  
      plan_set_position(current_position[X_AXIS], current_position[Y_AXIS], current_position[Z_AXIS], current_position[E_AXIS]);

      #ifdef ENDSTOPS_ONLY_FOR_HOMING
        enable_endstops(false);
      #endif

      feedrate = saved_feedrate;
      feedmultiply = saved_feedmultiply;
      previous_millis_cmd = millis();
      endstops_hit_on_purpose();
#ifndef MESH_BED_LEVELING
      // If MESH_BED_LEVELING is not active, then it is the original Prusa i3.
      // Offer the user to load the baby step value, which has been adjusted at the previous print session.
      if(card.sdprinting && eeprom_read_word((uint16_t *)EEPROM_BABYSTEP_Z))
          lcd_adjust_z();
#endif

    // Load the machine correction matrix
    world2machine_initialize();
    // and correct the current_position to match the transformed coordinate system.
    world2machine_update_current();

#ifdef MESH_BED_LEVELING
	if (code_seen(axis_codes[X_AXIS]) || code_seen(axis_codes[Y_AXIS]) || code_seen('W') || code_seen(axis_codes[Z_AXIS]))
		{
		}
	else
		{
			st_synchronize();
			// Push the commands to the front of the message queue in the reverse order!
			// There shall be always enough space reserved for these commands.
			// enquecommand_front_P((PSTR("G80")));
			goto case_G80;
	  }
#endif

	  if (farm_mode) { prusa_statistics(20); };

      break;

#ifdef ENABLE_AUTO_BED_LEVELING
    case 29: // G29 Detailed Z-Probe, probes the bed at 3 or more points.
        {
            #if Z_MIN_PIN == -1
            #error "You must have a Z_MIN endstop in order to enable Auto Bed Leveling feature! Z_MIN_PIN must point to a valid hardware pin."
            #endif

            // Prevent user from running a G29 without first homing in X and Y
            if (! (axis_known_position[X_AXIS] && axis_known_position[Y_AXIS]) )
            {
                LCD_MESSAGERPGM(MSG_POSITION_UNKNOWN);
                SERIAL_ECHO_START;
                SERIAL_ECHOLNRPGM(MSG_POSITION_UNKNOWN);
                break; // abort G29, since we don't know where we are
            }

            st_synchronize();
            // make sure the bed_level_rotation_matrix is identity or the planner will get it incorectly
            //vector_3 corrected_position = plan_get_position_mm();
            //corrected_position.debug("position before G29");
            plan_bed_level_matrix.set_to_identity();
            vector_3 uncorrected_position = plan_get_position();
            //uncorrected_position.debug("position durring G29");
            current_position[X_AXIS] = uncorrected_position.x;
            current_position[Y_AXIS] = uncorrected_position.y;
            current_position[Z_AXIS] = uncorrected_position.z;
            plan_set_position(current_position[X_AXIS], current_position[Y_AXIS], current_position[Z_AXIS], current_position[E_AXIS]);
            setup_for_endstop_move();

            feedrate = homing_feedrate[Z_AXIS];
#ifdef AUTO_BED_LEVELING_GRID
            // probe at the points of a lattice grid

            int xGridSpacing = (RIGHT_PROBE_BED_POSITION - LEFT_PROBE_BED_POSITION) / (AUTO_BED_LEVELING_GRID_POINTS-1);
            int yGridSpacing = (BACK_PROBE_BED_POSITION - FRONT_PROBE_BED_POSITION) / (AUTO_BED_LEVELING_GRID_POINTS-1);


            // solve the plane equation ax + by + d = z
            // A is the matrix with rows [x y 1] for all the probed points
            // B is the vector of the Z positions
            // the normal vector to the plane is formed by the coefficients of the plane equation in the standard form, which is Vx*x+Vy*y+Vz*z+d = 0
            // so Vx = -a Vy = -b Vz = 1 (we want the vector facing towards positive Z

            // "A" matrix of the linear system of equations
            double eqnAMatrix[AUTO_BED_LEVELING_GRID_POINTS*AUTO_BED_LEVELING_GRID_POINTS*3];
            // "B" vector of Z points
            double eqnBVector[AUTO_BED_LEVELING_GRID_POINTS*AUTO_BED_LEVELING_GRID_POINTS];


            int probePointCounter = 0;
            bool zig = true;

            for (int yProbe=FRONT_PROBE_BED_POSITION; yProbe <= BACK_PROBE_BED_POSITION; yProbe += yGridSpacing)
            {
              int xProbe, xInc;
              if (zig)
              {
                xProbe = LEFT_PROBE_BED_POSITION;
                //xEnd = RIGHT_PROBE_BED_POSITION;
                xInc = xGridSpacing;
                zig = false;
              } else // zag
              {
                xProbe = RIGHT_PROBE_BED_POSITION;
                //xEnd = LEFT_PROBE_BED_POSITION;
                xInc = -xGridSpacing;
                zig = true;
              }

              for (int xCount=0; xCount < AUTO_BED_LEVELING_GRID_POINTS; xCount++)
              {
                float z_before;
                if (probePointCounter == 0)
                {
                  // raise before probing
                  z_before = Z_RAISE_BEFORE_PROBING;
                } else
                {
                  // raise extruder
                  z_before = current_position[Z_AXIS] + Z_RAISE_BETWEEN_PROBINGS;
                }

                float measured_z = probe_pt(xProbe, yProbe, z_before);

                eqnBVector[probePointCounter] = measured_z;

                eqnAMatrix[probePointCounter + 0*AUTO_BED_LEVELING_GRID_POINTS*AUTO_BED_LEVELING_GRID_POINTS] = xProbe;
                eqnAMatrix[probePointCounter + 1*AUTO_BED_LEVELING_GRID_POINTS*AUTO_BED_LEVELING_GRID_POINTS] = yProbe;
                eqnAMatrix[probePointCounter + 2*AUTO_BED_LEVELING_GRID_POINTS*AUTO_BED_LEVELING_GRID_POINTS] = 1;
                probePointCounter++;
                xProbe += xInc;
              }
            }
            clean_up_after_endstop_move();

            // solve lsq problem
            double *plane_equation_coefficients = qr_solve(AUTO_BED_LEVELING_GRID_POINTS*AUTO_BED_LEVELING_GRID_POINTS, 3, eqnAMatrix, eqnBVector);

            SERIAL_PROTOCOLPGM("Eqn coefficients: a: ");
            SERIAL_PROTOCOL(plane_equation_coefficients[0]);
            SERIAL_PROTOCOLPGM(" b: ");
            SERIAL_PROTOCOL(plane_equation_coefficients[1]);
            SERIAL_PROTOCOLPGM(" d: ");
            SERIAL_PROTOCOLLN(plane_equation_coefficients[2]);


            set_bed_level_equation_lsq(plane_equation_coefficients);

            free(plane_equation_coefficients);

#else // AUTO_BED_LEVELING_GRID not defined

            // Probe at 3 arbitrary points
            // probe 1
            float z_at_pt_1 = probe_pt(ABL_PROBE_PT_1_X, ABL_PROBE_PT_1_Y, Z_RAISE_BEFORE_PROBING);

            // probe 2
            float z_at_pt_2 = probe_pt(ABL_PROBE_PT_2_X, ABL_PROBE_PT_2_Y, current_position[Z_AXIS] + Z_RAISE_BETWEEN_PROBINGS);

            // probe 3
            float z_at_pt_3 = probe_pt(ABL_PROBE_PT_3_X, ABL_PROBE_PT_3_Y, current_position[Z_AXIS] + Z_RAISE_BETWEEN_PROBINGS);

            clean_up_after_endstop_move();

            set_bed_level_equation_3pts(z_at_pt_1, z_at_pt_2, z_at_pt_3);


#endif // AUTO_BED_LEVELING_GRID
            st_synchronize();

            // The following code correct the Z height difference from z-probe position and hotend tip position.
            // The Z height on homing is measured by Z-Probe, but the probe is quite far from the hotend.
            // When the bed is uneven, this height must be corrected.
            real_z = float(st_get_position(Z_AXIS))/axis_steps_per_unit[Z_AXIS];  //get the real Z (since the auto bed leveling is already correcting the plane)
            x_tmp = current_position[X_AXIS] + X_PROBE_OFFSET_FROM_EXTRUDER;
            y_tmp = current_position[Y_AXIS] + Y_PROBE_OFFSET_FROM_EXTRUDER;
            z_tmp = current_position[Z_AXIS];

            apply_rotation_xyz(plan_bed_level_matrix, x_tmp, y_tmp, z_tmp);         //Apply the correction sending the probe offset
            current_position[Z_AXIS] = z_tmp - real_z + current_position[Z_AXIS];   //The difference is added to current position and sent to planner.
            plan_set_position(current_position[X_AXIS], current_position[Y_AXIS], current_position[Z_AXIS], current_position[E_AXIS]);
        }
        break;
#ifndef Z_PROBE_SLED
    case 30: // G30 Single Z Probe
        {
            st_synchronize();
            // TODO: make sure the bed_level_rotation_matrix is identity or the planner will get set incorectly
            setup_for_endstop_move();

            feedrate = homing_feedrate[Z_AXIS];

            run_z_probe();
            SERIAL_PROTOCOLPGM(MSG_BED);
            SERIAL_PROTOCOLPGM(" X: ");
            SERIAL_PROTOCOL(current_position[X_AXIS]);
            SERIAL_PROTOCOLPGM(" Y: ");
            SERIAL_PROTOCOL(current_position[Y_AXIS]);
            SERIAL_PROTOCOLPGM(" Z: ");
            SERIAL_PROTOCOL(current_position[Z_AXIS]);
            SERIAL_PROTOCOLPGM("\n");

            clean_up_after_endstop_move();
        }
        break;
#else
    case 31: // dock the sled
        dock_sled(true);
        break;
    case 32: // undock the sled
        dock_sled(false);
        break;
#endif // Z_PROBE_SLED
#endif // ENABLE_AUTO_BED_LEVELING
            
#ifdef MESH_BED_LEVELING
    case 30: // G30 Single Z Probe
        {
            st_synchronize();
            // TODO: make sure the bed_level_rotation_matrix is identity or the planner will get set incorectly
            setup_for_endstop_move();

            feedrate = homing_feedrate[Z_AXIS];

            find_bed_induction_sensor_point_z(-10.f, 3);
            SERIAL_PROTOCOLRPGM(MSG_BED);
            SERIAL_PROTOCOLPGM(" X: ");
            MYSERIAL.print(current_position[X_AXIS], 5);
            SERIAL_PROTOCOLPGM(" Y: ");
            MYSERIAL.print(current_position[Y_AXIS], 5);
            SERIAL_PROTOCOLPGM(" Z: ");
            MYSERIAL.print(current_position[Z_AXIS], 5);
            SERIAL_PROTOCOLPGM("\n");
            clean_up_after_endstop_move();
        }
        break;

    /**
     * G80: Mesh-based Z probe, probes a grid and produces a
     *      mesh to compensate for variable bed height
     *
     * The S0 report the points as below
     *
     *  +----> X-axis
     *  |
     *  |
     *  v Y-axis
     *
     */
    case 80:
    case_G80:
        {
            // Firstly check if we know where we are
            if ( !( axis_known_position[X_AXIS] && axis_known_position[Y_AXIS] && axis_known_position[Z_AXIS] ) ){
                // We don't know where we are! HOME!
                // Push the commands to the front of the message queue in the reverse order!
                // There shall be always enough space reserved for these commands.
                repeatcommand_front(); // repeat G80 with all its parameters
                enquecommand_front_P((PSTR("G28 W0")));
                break;
            }

            // Save custom message state, set a new custom message state to display: Calibrating point 9.
            bool custom_message_old = custom_message;
            unsigned int custom_message_type_old = custom_message_type;
            unsigned int custom_message_state_old = custom_message_state;
            custom_message = true;
            custom_message_type = 1;
            custom_message_state = (MESH_MEAS_NUM_X_POINTS * MESH_MEAS_NUM_Y_POINTS) + 10;
            lcd_update(1);
            
            mbl.reset();

            // Reset baby stepping to zero, if the babystepping has already been loaded before. The babystepsTodo value will be
            // consumed during the first movements following this statement.
            babystep_undo();

            // Cycle through all points and probe them
            // First move up. During this first movement, the babystepping will be reverted.
            current_position[Z_AXIS] = MESH_HOME_Z_SEARCH;
            plan_buffer_line(current_position[X_AXIS], current_position[Y_AXIS], current_position[Z_AXIS], current_position[E_AXIS], homing_feedrate[Z_AXIS]/60, active_extruder);
            // The move to the first calibration point.
            current_position[X_AXIS] = pgm_read_float(bed_ref_points);
            current_position[Y_AXIS] = pgm_read_float(bed_ref_points+1);
            world2machine_clamp(current_position[X_AXIS], current_position[Y_AXIS]);
//            mbl.get_meas_xy(0, 0, current_position[X_AXIS], current_position[Y_AXIS], false);            
            plan_buffer_line(current_position[X_AXIS], current_position[Y_AXIS], current_position[Z_AXIS], current_position[E_AXIS], homing_feedrate[X_AXIS]/30, active_extruder);
            // Wait until the move is finished.
            st_synchronize();
            
            int mesh_point = 0;
            
            int ix = 0;
            int iy = 0;
            
            int XY_AXIS_FEEDRATE = homing_feedrate[X_AXIS]/20;
            int Z_PROBE_FEEDRATE = homing_feedrate[Z_AXIS]/60;
            int Z_LIFT_FEEDRATE = homing_feedrate[Z_AXIS]/40;
            bool has_z = is_bed_z_jitter_data_valid();
            setup_for_endstop_move(false);
            const char *kill_message = NULL;
            while (mesh_point != MESH_MEAS_NUM_X_POINTS * MESH_MEAS_NUM_Y_POINTS) {
                // Get coords of a measuring point.
                ix = mesh_point % MESH_MEAS_NUM_X_POINTS;
                iy = mesh_point / MESH_MEAS_NUM_X_POINTS;
                if (iy & 1) ix = (MESH_MEAS_NUM_X_POINTS - 1) - ix; // Zig zag
                float z0 = 0.f;
                if (has_z && mesh_point > 0) {
                    uint16_t z_offset_u = eeprom_read_word((uint16_t*)(EEPROM_BED_CALIBRATION_Z_JITTER + 2 * (ix + iy * 3 - 1)));
                    z0 = mbl.z_values[0][0] + *reinterpret_cast<int16_t*>(&z_offset_u) * 0.01;
                    #if 0
                    SERIAL_ECHOPGM("Bed leveling, point: ");
                    MYSERIAL.print(mesh_point);
                    SERIAL_ECHOPGM(", calibration z: ");
                    MYSERIAL.print(z0, 5);
                    SERIAL_ECHOLNPGM("");
                    #endif
                }
            
                // Move Z up to MESH_HOME_Z_SEARCH.
                current_position[Z_AXIS] = MESH_HOME_Z_SEARCH;
                plan_buffer_line(current_position[X_AXIS], current_position[Y_AXIS], current_position[Z_AXIS], current_position[E_AXIS], Z_LIFT_FEEDRATE, active_extruder);
                st_synchronize();

                // Move to XY position of the sensor point.
                current_position[X_AXIS] = pgm_read_float(bed_ref_points+2*mesh_point);
                current_position[Y_AXIS] = pgm_read_float(bed_ref_points+2*mesh_point+1);
                world2machine_clamp(current_position[X_AXIS], current_position[Y_AXIS]);
                plan_buffer_line(current_position[X_AXIS], current_position[Y_AXIS], current_position[Z_AXIS], current_position[E_AXIS], XY_AXIS_FEEDRATE, active_extruder);
                st_synchronize();
                
                // Go down until endstop is hit
                const float Z_CALIBRATION_THRESHOLD = 1.f;
                if (! find_bed_induction_sensor_point_z((has_z && mesh_point > 0) ? z0 - Z_CALIBRATION_THRESHOLD : -10.f)) {
                    kill_message = MSG_BED_LEVELING_FAILED_POINT_LOW;
                    break;
                }
                if (MESH_HOME_Z_SEARCH - current_position[Z_AXIS] < 0.1f) {
                    kill_message = MSG_BED_LEVELING_FAILED_PROBE_DISCONNECTED;
                    break;
                }
                if (has_z && fabs(z0 - current_position[Z_AXIS]) > Z_CALIBRATION_THRESHOLD) {
                    kill_message = MSG_BED_LEVELING_FAILED_POINT_HIGH;
                    break;
                }

                mbl.set_z(ix, iy, current_position[Z_AXIS]);

        				custom_message_state--;
                mesh_point++;
                lcd_update(1);
            }
            current_position[Z_AXIS] = MESH_HOME_Z_SEARCH;
            plan_buffer_line(current_position[X_AXIS], current_position[Y_AXIS],current_position[Z_AXIS] , current_position[E_AXIS], Z_LIFT_FEEDRATE, active_extruder);
            st_synchronize();
            if (mesh_point != MESH_MEAS_NUM_X_POINTS * MESH_MEAS_NUM_Y_POINTS) {
                kill(kill_message);
            }
            clean_up_after_endstop_move();

            // Apply Z height correction aka baby stepping before mesh bed leveing gets activated.
            babystep_apply();

            bool eeprom_bed_correction_valid = eeprom_read_byte((unsigned char*)EEPROM_BED_CORRECTION_VALID) == 1;
            for (uint8_t i = 0; i < 4; ++ i) {
                unsigned char codes[4] = { 'L', 'R', 'F', 'B' };
                long correction = 0;
                if (code_seen(codes[i]))
                    correction = code_value_long();
                else if (eeprom_bed_correction_valid) {
                    unsigned char *addr = (i < 2) ? 
                        ((i == 0) ? (unsigned char*)EEPROM_BED_CORRECTION_LEFT  : (unsigned char*)EEPROM_BED_CORRECTION_RIGHT) :
                        ((i == 2) ? (unsigned char*)EEPROM_BED_CORRECTION_FRONT : (unsigned char*)EEPROM_BED_CORRECTION_REAR);
                    correction = eeprom_read_int8(addr);
                }
                if (correction == 0)
                    continue;
                float offset = float(correction) * 0.001f;
                if (fabs(offset) > 0.101f) {
                    SERIAL_ERROR_START;
                    SERIAL_ECHOPGM("Excessive bed leveling correction: ");
                    SERIAL_ECHO(offset);
                    SERIAL_ECHOLNPGM(" microns");
                } else {
                    switch (i) {
                    case 0:
                        for (uint8_t row = 0; row < 3; ++ row) {
                            mbl.z_values[row][1] += 0.5f * offset;
                            mbl.z_values[row][0] += offset;
                        }
                        break;
                    case 1:
                        for (uint8_t row = 0; row < 3; ++ row) {
                            mbl.z_values[row][1] += 0.5f * offset;
                            mbl.z_values[row][2] += offset;
                        }
                        break;
                    case 2:
                        for (uint8_t col = 0; col < 3; ++ col) {
                            mbl.z_values[1][col] += 0.5f * offset;
                            mbl.z_values[0][col] += offset;
                        }
                        break;
                    case 3:
                        for (uint8_t col = 0; col < 3; ++ col) {
                            mbl.z_values[1][col] += 0.5f * offset;
                            mbl.z_values[2][col] += offset;
                        }
                        break;
                    }
                }
            }

            mbl.upsample_3x3();
            mbl.active = 1;
            go_home_with_z_lift();

            // Restore custom message state
            custom_message       = custom_message_old;
            custom_message_type  = custom_message_type_old;
            custom_message_state = custom_message_state_old;
            lcd_update(1);
        }
        break;

        /**
         * G81: Print mesh bed leveling status and bed profile if activated
         */
        case 81:
            if (mbl.active) {
                SERIAL_PROTOCOLPGM("Num X,Y: ");
                SERIAL_PROTOCOL(MESH_NUM_X_POINTS);
                SERIAL_PROTOCOLPGM(",");
                SERIAL_PROTOCOL(MESH_NUM_Y_POINTS);
                SERIAL_PROTOCOLPGM("\nZ search height: ");
                SERIAL_PROTOCOL(MESH_HOME_Z_SEARCH);
                SERIAL_PROTOCOLLNPGM("\nMeasured points:");
                for (int y = MESH_NUM_Y_POINTS-1; y >= 0; y--) {
                    for (int x = 0; x < MESH_NUM_X_POINTS; x++) {
                        SERIAL_PROTOCOLPGM("  ");
                        SERIAL_PROTOCOL_F(mbl.z_values[y][x], 5);
                    }
                    SERIAL_PROTOCOLPGM("\n");
                }
            }
            else
                SERIAL_PROTOCOLLNPGM("Mesh bed leveling not active.");
            break;
            
#if 0
        /**
         * G82: Single Z probe at current location
         *
         * WARNING! USE WITH CAUTION! If you'll try to probe where is no leveling pad, nasty things can happen!
         *
         */
        case 82:
            SERIAL_PROTOCOLLNPGM("Finding bed ");
            setup_for_endstop_move();
            find_bed_induction_sensor_point_z();
            clean_up_after_endstop_move();
            SERIAL_PROTOCOLPGM("Bed found at: ");
            SERIAL_PROTOCOL_F(current_position[Z_AXIS], 5);
            SERIAL_PROTOCOLPGM("\n");
            break;

            /**
             * G83: Prusa3D specific: Babystep in Z and store to EEPROM
             */
        case 83:
        {
            int babystepz = code_seen('S') ? code_value() : 0;
            int BabyPosition = code_seen('P') ? code_value() : 0;
            
            if (babystepz != 0) {
                //FIXME Vojtech: What shall be the index of the axis Z: 3 or 4?
                // Is the axis indexed starting with zero or one?
                if (BabyPosition > 4) {
                    SERIAL_PROTOCOLLNPGM("Index out of bounds");
                }else{
                    // Save it to the eeprom
                    babystepLoadZ = babystepz;
                    EEPROM_save_B(EEPROM_BABYSTEP_Z0+(BabyPosition*2),&babystepLoadZ);
                    // adjust the Z
                    babystepsTodoZadd(babystepLoadZ);
                }
            
            }
            
        }
        break;
            /**
             * G84: Prusa3D specific: UNDO Babystep Z (move Z axis back)
             */
        case 84:
            babystepsTodoZsubtract(babystepLoadZ);
            // babystepLoadZ = 0;
            break;
            
            /**
             * G85: Prusa3D specific: Pick best babystep
             */
        case 85:
            lcd_pick_babystep();
            break;
#endif
            
            /**
             * G86: Prusa3D specific: Disable babystep correction after home.
             * This G-code will be performed at the start of a calibration script.
             */
        case 86:
            calibration_status_store(CALIBRATION_STATUS_LIVE_ADJUST);
            break;
            /**
             * G87: Prusa3D specific: Enable babystep correction after home
             * This G-code will be performed at the end of a calibration script.
             */
        case 87:
            calibration_status_store(CALIBRATION_STATUS_CALIBRATED);
            break;

            /**
             * G88: Prusa3D specific: Don't know what it is for, it is in V2Calibration.gcode
             */
		    case 88:
			      break;


#endif  // ENABLE_MESH_BED_LEVELING
            
            
    case 90: // G90
      relative_mode = false;
      break;
    case 91: // G91
      relative_mode = true;
      break;
    case 92: // G92
      if(!code_seen(axis_codes[E_AXIS]))
        st_synchronize();
      for(int8_t i=0; i < NUM_AXIS; i++) {
        if(code_seen(axis_codes[i])) {
           if(i == E_AXIS) {
             current_position[i] = code_value();
             plan_set_e_position(current_position[E_AXIS]);
           }
           else {
		current_position[i] = code_value()+add_homing[i];
            plan_set_position(current_position[X_AXIS], current_position[Y_AXIS], current_position[Z_AXIS], current_position[E_AXIS]);
           }
        }
      }
      break;

	case 98:
		farm_no = 21;
		EEPROM_save_B(EEPROM_FARM_MODE, &farm_no);
		farm_mode = true;
		break;

	case 99:
		farm_no = 0;
		EEPROM_save_B(EEPROM_FARM_MODE, &farm_no);
		farm_mode = false;
		break;







    }
  } // end if(code_seen('G'))

  else if(code_seen('M'))
  {
    switch( (int)code_value() )
    {
#ifdef ULTIPANEL
    case 0: // M0 - Unconditional stop - Wait for user button press on LCD
    case 1: // M1 - Conditional stop - Wait for user button press on LCD
    {
      char *src = strchr_pointer + 2;

      codenum = 0;

      bool hasP = false, hasS = false;
      if (code_seen('P')) {
        codenum = code_value(); // milliseconds to wait
        hasP = codenum > 0;
      }
      if (code_seen('S')) {
        codenum = code_value() * 1000; // seconds to wait
        hasS = codenum > 0;
      }
      starpos = strchr(src, '*');
      if (starpos != NULL) *(starpos) = '\0';
      while (*src == ' ') ++src;
      if (!hasP && !hasS && *src != '\0') {
        lcd_setstatus(src);
      } else {
        LCD_MESSAGERPGM(MSG_USERWAIT);
      }

      lcd_ignore_click();
      st_synchronize();
      previous_millis_cmd = millis();
      if (codenum > 0){
        codenum += millis();  // keep track of when we started waiting
        while(millis() < codenum && !lcd_clicked()){
          manage_heater();
          manage_inactivity();
          lcd_update();
        }
        lcd_ignore_click(false);
      }else{
          if (!lcd_detected())
            break;
        while(!lcd_clicked()){
          manage_heater();
          manage_inactivity();
          lcd_update();
        }
      }
      if (IS_SD_PRINTING)
        LCD_MESSAGERPGM(MSG_RESUMING);
      else
        LCD_MESSAGERPGM(WELCOME_MSG);
    }
    break;
#endif
    case 17:
        LCD_MESSAGERPGM(MSG_NO_MOVE);
        enable_x();
        enable_y();
        enable_z();
        enable_e0();
        enable_e1();
        enable_e2();
      break;

#ifdef SDSUPPORT
    case 20: // M20 - list SD card
      SERIAL_PROTOCOLLNRPGM(MSG_BEGIN_FILE_LIST);
      card.ls();
      SERIAL_PROTOCOLLNRPGM(MSG_END_FILE_LIST);
      break;
    case 21: // M21 - init SD card

      card.initsd();

      break;
    case 22: //M22 - release SD card
      card.release();

      break;
    case 23: //M23 - Select file
      starpos = (strchr(strchr_pointer + 4,'*'));
      if(starpos!=NULL)
        *(starpos)='\0';
      card.openFile(strchr_pointer + 4,true);
      break;
    case 24: //M24 - Start SD print
      card.startFileprint();
      starttime=millis();
      break;
    case 25: //M25 - Pause SD print
      card.pauseSDPrint();
      break;
    case 26: //M26 - Set SD index
      if(card.cardOK && code_seen('S')) {
        card.setIndex(code_value_long());
      }
      break;
    case 27: //M27 - Get SD status
      card.getStatus();
      break;
    case 28: //M28 - Start SD write
      starpos = (strchr(strchr_pointer + 4,'*'));
      if(starpos != NULL){
        char* npos = strchr(CMDBUFFER_CURRENT_STRING, 'N');
        strchr_pointer = strchr(npos,' ') + 1;
        *(starpos) = '\0';
      }
      card.openFile(strchr_pointer+4,false);
      break;
    case 29: //M29 - Stop SD write
      //processed in write to file routine above
      //card,saving = false;
      break;
    case 30: //M30 <filename> Delete File
      if (card.cardOK){
        card.closefile();
        starpos = (strchr(strchr_pointer + 4,'*'));
        if(starpos != NULL){
          char* npos = strchr(CMDBUFFER_CURRENT_STRING, 'N');
          strchr_pointer = strchr(npos,' ') + 1;
          *(starpos) = '\0';
        }
        card.removeFile(strchr_pointer + 4);
      }
      break;
    case 32: //M32 - Select file and start SD print
    {
      if(card.sdprinting) {
        st_synchronize();

      }
      starpos = (strchr(strchr_pointer + 4,'*'));

      char* namestartpos = (strchr(strchr_pointer + 4,'!'));   //find ! to indicate filename string start.
      if(namestartpos==NULL)
      {
        namestartpos=strchr_pointer + 4; //default name position, 4 letters after the M
      }
      else
        namestartpos++; //to skip the '!'

      if(starpos!=NULL)
        *(starpos)='\0';

      bool call_procedure=(code_seen('P'));

      if(strchr_pointer>namestartpos)
        call_procedure=false;  //false alert, 'P' found within filename

      if( card.cardOK )
      {
        card.openFile(namestartpos,true,!call_procedure);
        if(code_seen('S'))
          if(strchr_pointer<namestartpos) //only if "S" is occuring _before_ the filename
            card.setIndex(code_value_long());
        card.startFileprint();
        if(!call_procedure)
          starttime=millis(); //procedure calls count as normal print time.
      }
    } break;
    case 928: //M928 - Start SD write
      starpos = (strchr(strchr_pointer + 5,'*'));
      if(starpos != NULL){
        char* npos = strchr(CMDBUFFER_CURRENT_STRING, 'N');
        strchr_pointer = strchr(npos,' ') + 1;
        *(starpos) = '\0';
      }
      card.openLogFile(strchr_pointer+5);
      break;

#endif //SDSUPPORT

    case 31: //M31 take time since the start of the SD print or an M109 command
      {
      stoptime=millis();
      char time[30];
      unsigned long t=(stoptime-starttime)/1000;
      int sec,min;
      min=t/60;
      sec=t%60;
      sprintf_P(time, PSTR("%i min, %i sec"), min, sec);
      SERIAL_ECHO_START;
      SERIAL_ECHOLN(time);
      lcd_setstatus(time);
      autotempShutdown();
      }
      break;
    case 42: //M42 -Change pin status via gcode
      if (code_seen('S'))
      {
        int pin_status = code_value();
        int pin_number = LED_PIN;
        if (code_seen('P') && pin_status >= 0 && pin_status <= 255)
          pin_number = code_value();
        for(int8_t i = 0; i < (int8_t)(sizeof(sensitive_pins)/sizeof(int)); i++)
        {
          if (sensitive_pins[i] == pin_number)
          {
            pin_number = -1;
            break;
          }
        }
      #if defined(FAN_PIN) && FAN_PIN > -1
        if (pin_number == FAN_PIN)
          fanSpeed = pin_status;
      #endif
        if (pin_number > -1)
        {
          pinMode(pin_number, OUTPUT);
          digitalWrite(pin_number, pin_status);
          analogWrite(pin_number, pin_status);
        }
      }
     break;

    case 44: // M44: Prusa3D: Reset the bed skew and offset calibration.
        // Reset the skew and offset in both RAM and EEPROM.
        reset_bed_offset_and_skew();
        // Reset world2machine_rotation_and_skew and world2machine_shift, therefore
        // the planner will not perform any adjustments in the XY plane. 
        // Wait for the motors to stop and update the current position with the absolute values.
        world2machine_revert_to_uncorrected();
        break;

    case 45: // M45: Prusa3D: bed skew and offset with manual Z up
    {
        // Disable the default update procedure of the display. We will do a modal dialog.
        lcd_update_enable(false);
        // Let the planner use the uncorrected coordinates.
        mbl.reset();
        // Reset world2machine_rotation_and_skew and world2machine_shift, therefore
        // the planner will not perform any adjustments in the XY plane. 
        // Wait for the motors to stop and update the current position with the absolute values.
        world2machine_revert_to_uncorrected();
        // Reset the baby step value applied without moving the axes.
        babystep_reset();
        // Mark all axes as in a need for homing.
        memset(axis_known_position, 0, sizeof(axis_known_position));
        // Only Z calibration?
        bool onlyZ = code_seen('Z');
        
        // Let the user move the Z axes up to the end stoppers.
        if (lcd_calibrate_z_end_stop_manual( onlyZ )) {
            refresh_cmd_timeout();

            // Move the print head close to the bed.
            current_position[Z_AXIS] = MESH_HOME_Z_SEARCH;
            plan_buffer_line(current_position[X_AXIS], current_position[Y_AXIS],current_position[Z_AXIS] , current_position[E_AXIS], homing_feedrate[Z_AXIS]/40, active_extruder);
            st_synchronize();

            // Home in the XY plane.
            set_destination_to_current();
            setup_for_endstop_move();
            home_xy();

            int8_t verbosity_level = 0;
            if (code_seen('V')) {
                // Just 'V' without a number counts as V1.
                char c = strchr_pointer[1];
                verbosity_level = (c == ' ' || c == '\t' || c == 0) ? 1 : code_value_short();
            }
            
            if (onlyZ) {
                clean_up_after_endstop_move();
                // Z only calibration.
                // Load the machine correction matrix
                world2machine_initialize();
                // and correct the current_position to match the transformed coordinate system.
                world2machine_update_current();
                //FIXME
                bool result = sample_mesh_and_store_reference();
                if (result) {
                    if (calibration_status() == CALIBRATION_STATUS_Z_CALIBRATION)
                        // Shipped, the nozzle height has been set already. The user can start printing now.
                        calibration_status_store(CALIBRATION_STATUS_CALIBRATED);
                    // babystep_apply();
                }
            } else {
                // Reset the baby step value and the baby step applied flag.
                calibration_status_store(CALIBRATION_STATUS_ASSEMBLED);
                eeprom_update_word((uint16_t*)EEPROM_BABYSTEP_Z, 0);
                // Complete XYZ calibration.
                BedSkewOffsetDetectionResultType result = find_bed_offset_and_skew(verbosity_level);
                uint8_t point_too_far_mask = 0;
                clean_up_after_endstop_move();
                // Print head up.
                current_position[Z_AXIS] = MESH_HOME_Z_SEARCH;
                plan_buffer_line(current_position[X_AXIS], current_position[Y_AXIS],current_position[Z_AXIS] , current_position[E_AXIS], homing_feedrate[Z_AXIS]/40, active_extruder);
                st_synchronize();
                if (result >= 0) {
                    // Second half: The fine adjustment.
                    // Let the planner use the uncorrected coordinates.
                    mbl.reset();
                    world2machine_reset();
                    // Home in the XY plane.
                    setup_for_endstop_move();
                    home_xy();
                    result = improve_bed_offset_and_skew(1, verbosity_level, point_too_far_mask);
                    clean_up_after_endstop_move();
                    // Print head up.
                    current_position[Z_AXIS] = MESH_HOME_Z_SEARCH;
                    plan_buffer_line(current_position[X_AXIS], current_position[Y_AXIS],current_position[Z_AXIS] , current_position[E_AXIS], homing_feedrate[Z_AXIS]/40, active_extruder);
                    st_synchronize();
                    // if (result >= 0) babystep_apply();
                }
                lcd_bed_calibration_show_result(result, point_too_far_mask);
                if (result >= 0) {
                    // Calibration valid, the machine should be able to print. Advise the user to run the V2Calibration.gcode.
                    calibration_status_store(CALIBRATION_STATUS_LIVE_ADJUST);
                    lcd_show_fullscreen_message_and_wait_P(MSG_BABYSTEP_Z_NOT_SET);
                }
            }
        } else {
            // Timeouted.
        }
        lcd_update_enable(true);
        break;
    }

    /*
    case 46:
    {
        // M46: Prusa3D: Show the assigned IP address.
        uint8_t ip[4];
        bool hasIP = card.ToshibaFlashAir_GetIP(ip);
        if (hasIP) {
            SERIAL_ECHOPGM("Toshiba FlashAir current IP: ");
            SERIAL_ECHO(int(ip[0]));
            SERIAL_ECHOPGM(".");
            SERIAL_ECHO(int(ip[1]));
            SERIAL_ECHOPGM(".");
            SERIAL_ECHO(int(ip[2]));
            SERIAL_ECHOPGM(".");
            SERIAL_ECHO(int(ip[3]));
            SERIAL_ECHOLNPGM("");
        } else {
            SERIAL_ECHOLNPGM("Toshiba FlashAir GetIP failed");          
        }
        break;
    }
    */

    case 47:
        // M47: Prusa3D: Show end stops dialog on the display.
        lcd_diag_show_end_stops();
        break;

#if 0
    case 48: // M48: scan the bed induction sensor points, print the sensor trigger coordinates to the serial line for visualization on the PC.
    {
        // Disable the default update procedure of the display. We will do a modal dialog.
        lcd_update_enable(false);
        // Let the planner use the uncorrected coordinates.
        mbl.reset();
        // Reset world2machine_rotation_and_skew and world2machine_shift, therefore
        // the planner will not perform any adjustments in the XY plane. 
        // Wait for the motors to stop and update the current position with the absolute values.
        world2machine_revert_to_uncorrected();
        // Move the print head close to the bed.
        current_position[Z_AXIS] = MESH_HOME_Z_SEARCH;
        plan_buffer_line(current_position[X_AXIS], current_position[Y_AXIS],current_position[Z_AXIS] , current_position[E_AXIS], homing_feedrate[Z_AXIS]/40, active_extruder);
        st_synchronize();
        // Home in the XY plane.
        set_destination_to_current();
        setup_for_endstop_move();
        home_xy();
        int8_t verbosity_level = 0;
        if (code_seen('V')) {
            // Just 'V' without a number counts as V1.
            char c = strchr_pointer[1];
            verbosity_level = (c == ' ' || c == '\t' || c == 0) ? 1 : code_value_short();
        }
        bool success = scan_bed_induction_points(verbosity_level);
        clean_up_after_endstop_move();
        // Print head up.
        current_position[Z_AXIS] = MESH_HOME_Z_SEARCH;
        plan_buffer_line(current_position[X_AXIS], current_position[Y_AXIS],current_position[Z_AXIS] , current_position[E_AXIS], homing_feedrate[Z_AXIS]/40, active_extruder);
        st_synchronize();
        lcd_update_enable(true);
        break;
    }
#endif

// M48 Z-Probe repeatability measurement function.
//
// Usage:   M48 <n #_samples> <X X_position_for_samples> <Y Y_position_for_samples> <V Verbose_Level> <L legs_of_movement_prior_to_doing_probe>
//	
// This function assumes the bed has been homed.  Specificaly, that a G28 command
// as been issued prior to invoking the M48 Z-Probe repeatability measurement function.
// Any information generated by a prior G29 Bed leveling command will be lost and need to be
// regenerated.
//
// The number of samples will default to 10 if not specified.  You can use upper or lower case
// letters for any of the options EXCEPT n.  n must be in lower case because Marlin uses a capital
// N for its communication protocol and will get horribly confused if you send it a capital N.
//

#ifdef ENABLE_AUTO_BED_LEVELING
#ifdef Z_PROBE_REPEATABILITY_TEST 

    case 48: // M48 Z-Probe repeatability
        {
            #if Z_MIN_PIN == -1
            #error "You must have a Z_MIN endstop in order to enable calculation of Z-Probe repeatability."
            #endif

	double sum=0.0; 
	double mean=0.0; 
	double sigma=0.0;
	double sample_set[50];
	int verbose_level=1, n=0, j, n_samples = 10, n_legs=0;
	double X_current, Y_current, Z_current;
	double X_probe_location, Y_probe_location, Z_start_location, ext_position;
	
	if (code_seen('V') || code_seen('v')) {
        	verbose_level = code_value();
		if (verbose_level<0 || verbose_level>4 ) {
			SERIAL_PROTOCOLPGM("?Verbose Level not plausable.\n");
			goto Sigma_Exit;
		}
	}

	if (verbose_level > 0)   {
		SERIAL_PROTOCOLPGM("M48 Z-Probe Repeatability test.   Version 2.00\n");
		SERIAL_PROTOCOLPGM("Full support at: http://3dprintboard.com/forum.php\n");
	}

	if (code_seen('n')) {
        	n_samples = code_value();
		if (n_samples<4 || n_samples>50 ) {
			SERIAL_PROTOCOLPGM("?Specified sample size not plausable.\n");
			goto Sigma_Exit;
		}
	}

	X_current = X_probe_location = st_get_position_mm(X_AXIS);
	Y_current = Y_probe_location = st_get_position_mm(Y_AXIS);
	Z_current = st_get_position_mm(Z_AXIS);
	Z_start_location = st_get_position_mm(Z_AXIS) + Z_RAISE_BEFORE_PROBING;
	ext_position	 = st_get_position_mm(E_AXIS);

	if (code_seen('X') || code_seen('x') ) {
        	X_probe_location = code_value() -  X_PROBE_OFFSET_FROM_EXTRUDER;
		if (X_probe_location<X_MIN_POS || X_probe_location>X_MAX_POS ) {
			SERIAL_PROTOCOLPGM("?Specified X position out of range.\n");
			goto Sigma_Exit;
		}
	}

	if (code_seen('Y') || code_seen('y') ) {
        	Y_probe_location = code_value() -  Y_PROBE_OFFSET_FROM_EXTRUDER;
		if (Y_probe_location<Y_MIN_POS || Y_probe_location>Y_MAX_POS ) {
			SERIAL_PROTOCOLPGM("?Specified Y position out of range.\n");
			goto Sigma_Exit;
		}
	}

	if (code_seen('L') || code_seen('l') ) {
        	n_legs = code_value();
		if ( n_legs==1 ) 
			n_legs = 2;
		if ( n_legs<0 || n_legs>15 ) {
			SERIAL_PROTOCOLPGM("?Specified number of legs in movement not plausable.\n");
			goto Sigma_Exit;
		}
	}

//
// Do all the preliminary setup work.   First raise the probe.
//

        st_synchronize();
        plan_bed_level_matrix.set_to_identity();
	plan_buffer_line( X_current, Y_current, Z_start_location,
			ext_position,
    			homing_feedrate[Z_AXIS]/60,
			active_extruder);
        st_synchronize();

//
// Now get everything to the specified probe point So we can safely do a probe to
// get us close to the bed.  If the Z-Axis is far from the bed, we don't want to 
// use that as a starting point for each probe.
//
	if (verbose_level > 2) 
		SERIAL_PROTOCOL("Positioning probe for the test.\n");

	plan_buffer_line( X_probe_location, Y_probe_location, Z_start_location,
			ext_position,
    			homing_feedrate[X_AXIS]/60,
			active_extruder);
        st_synchronize();

	current_position[X_AXIS] = X_current = st_get_position_mm(X_AXIS);
	current_position[Y_AXIS] = Y_current = st_get_position_mm(Y_AXIS);
	current_position[Z_AXIS] = Z_current = st_get_position_mm(Z_AXIS);
	current_position[E_AXIS] = ext_position = st_get_position_mm(E_AXIS);

// 
// OK, do the inital probe to get us close to the bed.
// Then retrace the right amount and use that in subsequent probes
//

	setup_for_endstop_move();
	run_z_probe();

	current_position[Z_AXIS] = Z_current = st_get_position_mm(Z_AXIS);
	Z_start_location = st_get_position_mm(Z_AXIS) + Z_RAISE_BEFORE_PROBING;

	plan_buffer_line( X_probe_location, Y_probe_location, Z_start_location,
			ext_position,
    			homing_feedrate[X_AXIS]/60,
			active_extruder);
        st_synchronize();
	current_position[Z_AXIS] = Z_current = st_get_position_mm(Z_AXIS);

        for( n=0; n<n_samples; n++) {

		do_blocking_move_to( X_probe_location, Y_probe_location, Z_start_location); // Make sure we are at the probe location

		if ( n_legs)  {
		double radius=0.0, theta=0.0, x_sweep, y_sweep;
		int rotational_direction, l;

			rotational_direction = (unsigned long) millis() & 0x0001;			// clockwise or counter clockwise
			radius = (unsigned long) millis() % (long) (X_MAX_LENGTH/4); 			// limit how far out to go 
			theta = (float) ((unsigned long) millis() % (long) 360) / (360./(2*3.1415926));	// turn into radians

//SERIAL_ECHOPAIR("starting radius: ",radius);
//SERIAL_ECHOPAIR("   theta: ",theta);
//SERIAL_ECHOPAIR("   direction: ",rotational_direction);
//SERIAL_PROTOCOLLNPGM("");

			for( l=0; l<n_legs-1; l++) {
				if (rotational_direction==1)
					theta += (float) ((unsigned long) millis() % (long) 20) / (360.0/(2*3.1415926)); // turn into radians
				else
					theta -= (float) ((unsigned long) millis() % (long) 20) / (360.0/(2*3.1415926)); // turn into radians

				radius += (float) ( ((long) ((unsigned long) millis() % (long) 10)) - 5);
				if ( radius<0.0 )
					radius = -radius;

				X_current = X_probe_location + cos(theta) * radius;
				Y_current = Y_probe_location + sin(theta) * radius;

				if ( X_current<X_MIN_POS)		// Make sure our X & Y are sane
					 X_current = X_MIN_POS;
				if ( X_current>X_MAX_POS)
					 X_current = X_MAX_POS;

				if ( Y_current<Y_MIN_POS)		// Make sure our X & Y are sane
					 Y_current = Y_MIN_POS;
				if ( Y_current>Y_MAX_POS)
					 Y_current = Y_MAX_POS;

				if (verbose_level>3 ) {
					SERIAL_ECHOPAIR("x: ", X_current);
					SERIAL_ECHOPAIR("y: ", Y_current);
					SERIAL_PROTOCOLLNPGM("");
				}

				do_blocking_move_to( X_current, Y_current, Z_current );
			}
			do_blocking_move_to( X_probe_location, Y_probe_location, Z_start_location); // Go back to the probe location
		}

		setup_for_endstop_move();
                run_z_probe();

		sample_set[n] = current_position[Z_AXIS];

//
// Get the current mean for the data points we have so far
//
		sum=0.0; 
		for( j=0; j<=n; j++) {
			sum = sum + sample_set[j];
		}
		mean = sum / (double (n+1));
//
// Now, use that mean to calculate the standard deviation for the
// data points we have so far
//

		sum=0.0; 
		for( j=0; j<=n; j++) {
			sum = sum + (sample_set[j]-mean) * (sample_set[j]-mean);
		}
		sigma = sqrt( sum / (double (n+1)) );

		if (verbose_level > 1) {
			SERIAL_PROTOCOL(n+1);
			SERIAL_PROTOCOL(" of ");
			SERIAL_PROTOCOL(n_samples);
			SERIAL_PROTOCOLPGM("   z: ");
			SERIAL_PROTOCOL_F(current_position[Z_AXIS], 6);
		}

		if (verbose_level > 2) {
			SERIAL_PROTOCOL(" mean: ");
			SERIAL_PROTOCOL_F(mean,6);

			SERIAL_PROTOCOL("   sigma: ");
			SERIAL_PROTOCOL_F(sigma,6);
		}

		if (verbose_level > 0) 
			SERIAL_PROTOCOLPGM("\n");

		plan_buffer_line( X_probe_location, Y_probe_location, Z_start_location, 
				  current_position[E_AXIS], homing_feedrate[Z_AXIS]/60, active_extruder);
        	st_synchronize();

	}

	delay(1000);

        clean_up_after_endstop_move();

//      enable_endstops(true);

	if (verbose_level > 0) {
		SERIAL_PROTOCOLPGM("Mean: ");
		SERIAL_PROTOCOL_F(mean, 6);
		SERIAL_PROTOCOLPGM("\n");
	}

SERIAL_PROTOCOLPGM("Standard Deviation: ");
SERIAL_PROTOCOL_F(sigma, 6);
SERIAL_PROTOCOLPGM("\n\n");

Sigma_Exit:
        break;
	}
#endif		// Z_PROBE_REPEATABILITY_TEST 
#endif		// ENABLE_AUTO_BED_LEVELING

    case 104: // M104
      if(setTargetedHotend(104)){
        break;
      }
      if (code_seen('S')) setTargetHotend(code_value(), tmp_extruder);
      setWatch();
      break;
    case 112: //  M112 -Emergency Stop
      kill();
      break;
    case 140: // M140 set bed temp
      if (code_seen('S')) setTargetBed(code_value());
      break;
    case 105 : // M105
      if(setTargetedHotend(105)){
        break;
        }
      #if defined(TEMP_0_PIN) && TEMP_0_PIN > -1
        SERIAL_PROTOCOLPGM("ok T:");
        SERIAL_PROTOCOL_F(degHotend(tmp_extruder),1);
        SERIAL_PROTOCOLPGM(" /");
        SERIAL_PROTOCOL_F(degTargetHotend(tmp_extruder),1);
        #if defined(TEMP_BED_PIN) && TEMP_BED_PIN > -1
          SERIAL_PROTOCOLPGM(" B:");
          SERIAL_PROTOCOL_F(degBed(),1);
          SERIAL_PROTOCOLPGM(" /");
          SERIAL_PROTOCOL_F(degTargetBed(),1);
        #endif //TEMP_BED_PIN
        for (int8_t cur_extruder = 0; cur_extruder < EXTRUDERS; ++cur_extruder) {
          SERIAL_PROTOCOLPGM(" T");
          SERIAL_PROTOCOL(cur_extruder);
          SERIAL_PROTOCOLPGM(":");
          SERIAL_PROTOCOL_F(degHotend(cur_extruder),1);
          SERIAL_PROTOCOLPGM(" /");
          SERIAL_PROTOCOL_F(degTargetHotend(cur_extruder),1);
        }
      #else
        SERIAL_ERROR_START;
        SERIAL_ERRORLNRPGM(MSG_ERR_NO_THERMISTORS);
      #endif

        SERIAL_PROTOCOLPGM(" @:");
      #ifdef EXTRUDER_WATTS
        SERIAL_PROTOCOL((EXTRUDER_WATTS * getHeaterPower(tmp_extruder))/127);
        SERIAL_PROTOCOLPGM("W");
      #else
        SERIAL_PROTOCOL(getHeaterPower(tmp_extruder));
      #endif

        SERIAL_PROTOCOLPGM(" B@:");
      #ifdef BED_WATTS
        SERIAL_PROTOCOL((BED_WATTS * getHeaterPower(-1))/127);
        SERIAL_PROTOCOLPGM("W");
      #else
        SERIAL_PROTOCOL(getHeaterPower(-1));
      #endif

        #ifdef SHOW_TEMP_ADC_VALUES
          #if defined(TEMP_BED_PIN) && TEMP_BED_PIN > -1
            SERIAL_PROTOCOLPGM("    ADC B:");
            SERIAL_PROTOCOL_F(degBed(),1);
            SERIAL_PROTOCOLPGM("C->");
            SERIAL_PROTOCOL_F(rawBedTemp()/OVERSAMPLENR,0);
          #endif
          for (int8_t cur_extruder = 0; cur_extruder < EXTRUDERS; ++cur_extruder) {
            SERIAL_PROTOCOLPGM("  T");
            SERIAL_PROTOCOL(cur_extruder);
            SERIAL_PROTOCOLPGM(":");
            SERIAL_PROTOCOL_F(degHotend(cur_extruder),1);
            SERIAL_PROTOCOLPGM("C->");
            SERIAL_PROTOCOL_F(rawHotendTemp(cur_extruder)/OVERSAMPLENR,0);
          }
        #endif

        SERIAL_PROTOCOLLN("");
      return;
      break;
    case 109:
    {// M109 - Wait for extruder heater to reach target.
      if(setTargetedHotend(109)){
        break;
      }
      LCD_MESSAGERPGM(MSG_HEATING);
	  heating_status = 1;
	  if (farm_mode) { prusa_statistics(1); };

#ifdef AUTOTEMP
        autotemp_enabled=false;
      #endif
      if (code_seen('S')) {
        setTargetHotend(code_value(), tmp_extruder);
              CooldownNoWait = true;
            } else if (code_seen('R')) {
              setTargetHotend(code_value(), tmp_extruder);
        CooldownNoWait = false;
      }
      #ifdef AUTOTEMP
        if (code_seen('S')) autotemp_min=code_value();
        if (code_seen('B')) autotemp_max=code_value();
        if (code_seen('F'))
        {
          autotemp_factor=code_value();
          autotemp_enabled=true;
        }
      #endif

      setWatch();
      codenum = millis();

      /* See if we are heating up or cooling down */
      target_direction = isHeatingHotend(tmp_extruder); // true if heating, false if cooling

      cancel_heatup = false;

      #ifdef TEMP_RESIDENCY_TIME
        long residencyStart;
        residencyStart = -1;
        /* continue to loop until we have reached the target temp
          _and_ until TEMP_RESIDENCY_TIME hasn't passed since we reached it */
        while((!cancel_heatup)&&((residencyStart == -1) ||
              (residencyStart >= 0 && (((unsigned int) (millis() - residencyStart)) < (TEMP_RESIDENCY_TIME * 1000UL)))) ) {
      #else
        while ( target_direction ? (isHeatingHotend(tmp_extruder)) : (isCoolingHotend(tmp_extruder)&&(CooldownNoWait==false)) ) {
      #endif //TEMP_RESIDENCY_TIME
          if( (millis() - codenum) > 1000UL )
          { //Print Temp Reading and remaining time every 1 second while heating up/cooling down
            SERIAL_PROTOCOLPGM("T:");
            SERIAL_PROTOCOL_F(degHotend(tmp_extruder),1);
            SERIAL_PROTOCOLPGM(" E:");
            SERIAL_PROTOCOL((int)tmp_extruder);
			
            #ifdef TEMP_RESIDENCY_TIME
              SERIAL_PROTOCOLPGM(" W:");
              if(residencyStart > -1)
              {
                 codenum = ((TEMP_RESIDENCY_TIME * 1000UL) - (millis() - residencyStart)) / 1000UL;
                 SERIAL_PROTOCOLLN( codenum );
              }
              else
              {
                 SERIAL_PROTOCOLLN( "?" );
              }
            #else
              SERIAL_PROTOCOLLN("");
            #endif
            codenum = millis();
          }
          manage_heater();
          manage_inactivity();
          lcd_update();
        #ifdef TEMP_RESIDENCY_TIME
            /* start/restart the TEMP_RESIDENCY_TIME timer whenever we reach target temp for the first time
              or when current temp falls outside the hysteresis after target temp was reached */
          if ((residencyStart == -1 &&  target_direction && (degHotend(tmp_extruder) >= (degTargetHotend(tmp_extruder)-TEMP_WINDOW))) ||
              (residencyStart == -1 && !target_direction && (degHotend(tmp_extruder) <= (degTargetHotend(tmp_extruder)+TEMP_WINDOW))) ||
              (residencyStart > -1 && labs(degHotend(tmp_extruder) - degTargetHotend(tmp_extruder)) > TEMP_HYSTERESIS) )
			  {
				residencyStart = millis();
			  }
        #endif //TEMP_RESIDENCY_TIME
        }
        LCD_MESSAGERPGM(MSG_HEATING_COMPLETE);
		heating_status = 2;
		if (farm_mode) { prusa_statistics(2); };
        
        starttime=millis();
        previous_millis_cmd = millis();
      }
      break;
    case 190: // M190 - Wait for bed heater to reach target.
    #if defined(TEMP_BED_PIN) && TEMP_BED_PIN > -1
        LCD_MESSAGERPGM(MSG_BED_HEATING);
		heating_status = 3;
		if (farm_mode) { prusa_statistics(1); };
        if (code_seen('S')) 
		{
          setTargetBed(code_value());
          CooldownNoWait = true;
        } 
		else if (code_seen('R')) 
		{
          setTargetBed(code_value());
          CooldownNoWait = false;
        }
        codenum = millis();
        
        cancel_heatup = false;
        target_direction = isHeatingBed(); // true if heating, false if cooling

        while ( (target_direction)&&(!cancel_heatup) ? (isHeatingBed()) : (isCoolingBed()&&(CooldownNoWait==false)) )
        {
          if(( millis() - codenum) > 1000 ) //Print Temp Reading every 1 second while heating up.
          {
            float tt=degHotend(active_extruder);
            SERIAL_PROTOCOLPGM("T:");
            SERIAL_PROTOCOL(tt);
            SERIAL_PROTOCOLPGM(" E:");
            SERIAL_PROTOCOL((int)active_extruder);
            SERIAL_PROTOCOLPGM(" B:");
            SERIAL_PROTOCOL_F(degBed(),1);
            SERIAL_PROTOCOLLN("");
            codenum = millis();
          }
          manage_heater();
          manage_inactivity();
          lcd_update();
        }
        LCD_MESSAGERPGM(MSG_BED_DONE);
		heating_status = 4;

        previous_millis_cmd = millis();
    #endif
        break;

    #if defined(FAN_PIN) && FAN_PIN > -1
      case 106: //M106 Fan On
        if (code_seen('S')){
           fanSpeed=constrain(code_value(),0,255);
        }
        else {
          fanSpeed=255;
        }
        break;
      case 107: //M107 Fan Off
        fanSpeed = 0;
        break;
    #endif //FAN_PIN

    #if defined(PS_ON_PIN) && PS_ON_PIN > -1
      case 80: // M80 - Turn on Power Supply
        SET_OUTPUT(PS_ON_PIN); //GND
        WRITE(PS_ON_PIN, PS_ON_AWAKE);

        // If you have a switch on suicide pin, this is useful
        // if you want to start another print with suicide feature after
        // a print without suicide...
        #if defined SUICIDE_PIN && SUICIDE_PIN > -1
            SET_OUTPUT(SUICIDE_PIN);
            WRITE(SUICIDE_PIN, HIGH);
        #endif

        #ifdef ULTIPANEL
          powersupply = true;
          LCD_MESSAGERPGM(WELCOME_MSG);
          lcd_update();
        #endif
        break;
      #endif

      case 81: // M81 - Turn off Power Supply
        disable_heater();
        st_synchronize();
        disable_e0();
        disable_e1();
        disable_e2();
        finishAndDisableSteppers();
        fanSpeed = 0;
        delay(1000); // Wait a little before to switch off
      #if defined(SUICIDE_PIN) && SUICIDE_PIN > -1
        st_synchronize();
        suicide();
      #elif defined(PS_ON_PIN) && PS_ON_PIN > -1
        SET_OUTPUT(PS_ON_PIN);
        WRITE(PS_ON_PIN, PS_ON_ASLEEP);
      #endif
      #ifdef ULTIPANEL
        powersupply = false;
        LCD_MESSAGERPGM(CAT4(CUSTOM_MENDEL_NAME,PSTR(" "),MSG_OFF,PSTR("."))); //!!
        
        /*
        MACHNAME = "Prusa i3"
        MSGOFF = "Vypnuto"
        "Prusai3"" ""vypnuto""."
        
        "Prusa i3"" "MSG_ALL[lang_selected][50]"."
        */
        lcd_update();
      #endif
	  break;

    case 82:
      axis_relative_modes[3] = false;
      break;
    case 83:
      axis_relative_modes[3] = true;
      break;
    case 18: //compatibility
    case 84: // M84
      if(code_seen('S')){
        stepper_inactive_time = code_value() * 1000;
      }
      else
      {
        bool all_axis = !((code_seen(axis_codes[X_AXIS])) || (code_seen(axis_codes[Y_AXIS])) || (code_seen(axis_codes[Z_AXIS]))|| (code_seen(axis_codes[E_AXIS])));
        if(all_axis)
        {
          st_synchronize();
          disable_e0();
          disable_e1();
          disable_e2();
          finishAndDisableSteppers();
        }
        else
        {
          st_synchronize();
          if(code_seen('X')) disable_x();
          if(code_seen('Y')) disable_y();
          if(code_seen('Z')) disable_z();
          #if ((E0_ENABLE_PIN != X_ENABLE_PIN) && (E1_ENABLE_PIN != Y_ENABLE_PIN)) // Only enable on boards that have seperate ENABLE_PINS
            if(code_seen('E')) {
              disable_e0();
              disable_e1();
              disable_e2();
            }
          #endif
        }
      }
      break;
    case 85: // M85
      if(code_seen('S')) {
        max_inactive_time = code_value() * 1000;
      }
      break;
    case 92: // M92
      for(int8_t i=0; i < NUM_AXIS; i++)
      {
        if(code_seen(axis_codes[i]))
        {
          if(i == 3) { // E
            float value = code_value();
            if(value < 20.0) {
              float factor = axis_steps_per_unit[i] / value; // increase e constants if M92 E14 is given for netfab.
              max_jerk[E_AXIS] *= factor;
              max_feedrate[i] *= factor;
              axis_steps_per_sqr_second[i] *= factor;
            }
            axis_steps_per_unit[i] = value;
          }
          else {
            axis_steps_per_unit[i] = code_value();
          }
        }
      }
      break;
    case 115: // M115
      if (code_seen('V')) {
          // Report the Prusa version number.
          SERIAL_PROTOCOLLNRPGM(FW_VERSION_STR_P());
      } else if (code_seen('U')) {
          // Check the firmware version provided. If the firmware version provided by the U code is higher than the currently running firmware,
          // pause the print and ask the user to upgrade the firmware.
          show_upgrade_dialog_if_version_newer(++ strchr_pointer);
      } else {
          SERIAL_PROTOCOLRPGM(MSG_M115_REPORT);
      }
      break;
    case 117: // M117 display message
      starpos = (strchr(strchr_pointer + 5,'*'));
      if(starpos!=NULL)
        *(starpos)='\0';
      lcd_setstatus(strchr_pointer + 5);
      break;
    case 114: // M114
      SERIAL_PROTOCOLPGM("X:");
      SERIAL_PROTOCOL(current_position[X_AXIS]);
      SERIAL_PROTOCOLPGM(" Y:");
      SERIAL_PROTOCOL(current_position[Y_AXIS]);
      SERIAL_PROTOCOLPGM(" Z:");
      SERIAL_PROTOCOL(current_position[Z_AXIS]);
      SERIAL_PROTOCOLPGM(" E:");
      SERIAL_PROTOCOL(current_position[E_AXIS]);

      SERIAL_PROTOCOLRPGM(MSG_COUNT_X);
      SERIAL_PROTOCOL(float(st_get_position(X_AXIS))/axis_steps_per_unit[X_AXIS]);
      SERIAL_PROTOCOLPGM(" Y:");
      SERIAL_PROTOCOL(float(st_get_position(Y_AXIS))/axis_steps_per_unit[Y_AXIS]);
      SERIAL_PROTOCOLPGM(" Z:");
      SERIAL_PROTOCOL(float(st_get_position(Z_AXIS))/axis_steps_per_unit[Z_AXIS]);

      SERIAL_PROTOCOLLN("");
      break;
    case 120: // M120
      enable_endstops(false) ;
      break;
    case 121: // M121
      enable_endstops(true) ;
      break;
    case 119: // M119
    SERIAL_PROTOCOLRPGM(MSG_M119_REPORT);
    SERIAL_PROTOCOLLN("");
      #if defined(X_MIN_PIN) && X_MIN_PIN > -1
        SERIAL_PROTOCOLRPGM(MSG_X_MIN);
        if(READ(X_MIN_PIN)^X_MIN_ENDSTOP_INVERTING){
          SERIAL_PROTOCOLRPGM(MSG_ENDSTOP_HIT);
        }else{
          SERIAL_PROTOCOLRPGM(MSG_ENDSTOP_OPEN);
        }
        SERIAL_PROTOCOLLN("");
      #endif
      #if defined(X_MAX_PIN) && X_MAX_PIN > -1
        SERIAL_PROTOCOLRPGM(MSG_X_MAX);
        if(READ(X_MAX_PIN)^X_MAX_ENDSTOP_INVERTING){
          SERIAL_PROTOCOLRPGM(MSG_ENDSTOP_HIT);
        }else{
          SERIAL_PROTOCOLRPGM(MSG_ENDSTOP_OPEN);
        }
        SERIAL_PROTOCOLLN("");
      #endif
      #if defined(Y_MIN_PIN) && Y_MIN_PIN > -1
        SERIAL_PROTOCOLRPGM(MSG_Y_MIN);
        if(READ(Y_MIN_PIN)^Y_MIN_ENDSTOP_INVERTING){
          SERIAL_PROTOCOLRPGM(MSG_ENDSTOP_HIT);
        }else{
          SERIAL_PROTOCOLRPGM(MSG_ENDSTOP_OPEN);
        }
        SERIAL_PROTOCOLLN("");
      #endif
      #if defined(Y_MAX_PIN) && Y_MAX_PIN > -1
        SERIAL_PROTOCOLRPGM(MSG_Y_MAX);
        if(READ(Y_MAX_PIN)^Y_MAX_ENDSTOP_INVERTING){
          SERIAL_PROTOCOLRPGM(MSG_ENDSTOP_HIT);
        }else{
          SERIAL_PROTOCOLRPGM(MSG_ENDSTOP_OPEN);
        }
        SERIAL_PROTOCOLLN("");
      #endif
      #if defined(Z_MIN_PIN) && Z_MIN_PIN > -1
        SERIAL_PROTOCOLRPGM(MSG_Z_MIN);
        if(READ(Z_MIN_PIN)^Z_MIN_ENDSTOP_INVERTING){
          SERIAL_PROTOCOLRPGM(MSG_ENDSTOP_HIT);
        }else{
          SERIAL_PROTOCOLRPGM(MSG_ENDSTOP_OPEN);
        }
        SERIAL_PROTOCOLLN("");
      #endif
      #if defined(Z_MAX_PIN) && Z_MAX_PIN > -1
        SERIAL_PROTOCOLRPGM(MSG_Z_MAX);
        if(READ(Z_MAX_PIN)^Z_MAX_ENDSTOP_INVERTING){
          SERIAL_PROTOCOLRPGM(MSG_ENDSTOP_HIT);
        }else{
          SERIAL_PROTOCOLRPGM(MSG_ENDSTOP_OPEN);
        }
        SERIAL_PROTOCOLLN("");
      #endif
      break;
      //TODO: update for all axis, use for loop
    #ifdef BLINKM
    case 150: // M150
      {
        byte red;
        byte grn;
        byte blu;

        if(code_seen('R')) red = code_value();
        if(code_seen('U')) grn = code_value();
        if(code_seen('B')) blu = code_value();

        SendColors(red,grn,blu);
      }
      break;
    #endif //BLINKM
    case 200: // M200 D<millimeters> set filament diameter and set E axis units to cubic millimeters (use S0 to set back to millimeters).
      {

        tmp_extruder = active_extruder;
        if(code_seen('T')) {
          tmp_extruder = code_value();
          if(tmp_extruder >= EXTRUDERS) {
            SERIAL_ECHO_START;
            SERIAL_ECHO(MSG_M200_INVALID_EXTRUDER);
            break;
          }
        }

        float area = .0;
        if(code_seen('D')) {
		  float diameter = (float)code_value();
		  if (diameter == 0.0) {
			// setting any extruder filament size disables volumetric on the assumption that
			// slicers either generate in extruder values as cubic mm or as as filament feeds
			// for all extruders
		    volumetric_enabled = false;
		  } else {
            filament_size[tmp_extruder] = (float)code_value();
			// make sure all extruders have some sane value for the filament size
			filament_size[0] = (filament_size[0] == 0.0 ? DEFAULT_NOMINAL_FILAMENT_DIA : filament_size[0]);
            #if EXTRUDERS > 1
			filament_size[1] = (filament_size[1] == 0.0 ? DEFAULT_NOMINAL_FILAMENT_DIA : filament_size[1]);
            #if EXTRUDERS > 2
			filament_size[2] = (filament_size[2] == 0.0 ? DEFAULT_NOMINAL_FILAMENT_DIA : filament_size[2]);
            #endif
            #endif
			volumetric_enabled = true;
		  }
        } else {
          //reserved for setting filament diameter via UFID or filament measuring device
          break;
        }
		calculate_volumetric_multipliers();
      }
      break;
    case 201: // M201
      for(int8_t i=0; i < NUM_AXIS; i++)
      {
        if(code_seen(axis_codes[i]))
        {
          max_acceleration_units_per_sq_second[i] = code_value();
        }
      }
      // steps per sq second need to be updated to agree with the units per sq second (as they are what is used in the planner)
      reset_acceleration_rates();
      break;
    #if 0 // Not used for Sprinter/grbl gen6
    case 202: // M202
      for(int8_t i=0; i < NUM_AXIS; i++) {
        if(code_seen(axis_codes[i])) axis_travel_steps_per_sqr_second[i] = code_value() * axis_steps_per_unit[i];
      }
      break;
    #endif
    case 203: // M203 max feedrate mm/sec
      for(int8_t i=0; i < NUM_AXIS; i++) {
        if(code_seen(axis_codes[i])) max_feedrate[i] = code_value();
      }
      break;
    case 204: // M204 acclereration S normal moves T filmanent only moves
      {
        if(code_seen('S')) acceleration = code_value() ;
        if(code_seen('T')) retract_acceleration = code_value() ;
      }
      break;
    case 205: //M205 advanced settings:  minimum travel speed S=while printing T=travel only,  B=minimum segment time X= maximum xy jerk, Z=maximum Z jerk
    {
      if(code_seen('S')) minimumfeedrate = code_value();
      if(code_seen('T')) mintravelfeedrate = code_value();
      if(code_seen('B')) minsegmenttime = code_value() ;
      if(code_seen('X')) max_jerk[X_AXIS] = max_jerk[Y_AXIS] = code_value();
      if(code_seen('Y')) max_jerk[Y_AXIS] = code_value();
      if(code_seen('Z')) max_jerk[Z_AXIS] = code_value();
      if(code_seen('E')) max_jerk[E_AXIS] = code_value();
    }
    break;
    case 206: // M206 additional homing offset
      for(int8_t i=0; i < 3; i++)
      {
        if(code_seen(axis_codes[i])) add_homing[i] = code_value();
      }
      break;
    #ifdef FWRETRACT
    case 207: //M207 - set retract length S[positive mm] F[feedrate mm/min] Z[additional zlift/hop]
    {
      if(code_seen('S'))
      {
        retract_length = code_value() ;
      }
      if(code_seen('F'))
      {
        retract_feedrate = code_value()/60 ;
      }
      if(code_seen('Z'))
      {
        retract_zlift = code_value() ;
      }
    }break;
    case 208: // M208 - set retract recover length S[positive mm surplus to the M207 S*] F[feedrate mm/min]
    {
      if(code_seen('S'))
      {
        retract_recover_length = code_value() ;
      }
      if(code_seen('F'))
      {
        retract_recover_feedrate = code_value()/60 ;
      }
    }break;
    case 209: // M209 - S<1=true/0=false> enable automatic retract detect if the slicer did not support G10/11: every normal extrude-only move will be classified as retract depending on the direction.
    {
      if(code_seen('S'))
      {
        int t= code_value() ;
        switch(t)
        {
          case 0: 
          {
            autoretract_enabled=false;
            retracted[0]=false;
            #if EXTRUDERS > 1
              retracted[1]=false;
            #endif
            #if EXTRUDERS > 2
              retracted[2]=false;
            #endif
          }break;
          case 1: 
          {
            autoretract_enabled=true;
            retracted[0]=false;
            #if EXTRUDERS > 1
              retracted[1]=false;
            #endif
            #if EXTRUDERS > 2
              retracted[2]=false;
            #endif
          }break;
          default:
            SERIAL_ECHO_START;
            SERIAL_ECHORPGM(MSG_UNKNOWN_COMMAND);
            SERIAL_ECHO(CMDBUFFER_CURRENT_STRING);
            SERIAL_ECHOLNPGM("\"");
        }
      }

    }break;
    #endif // FWRETRACT
    #if EXTRUDERS > 1
    case 218: // M218 - set hotend offset (in mm), T<extruder_number> X<offset_on_X> Y<offset_on_Y>
    {
      if(setTargetedHotend(218)){
        break;
      }
      if(code_seen('X'))
      {
        extruder_offset[X_AXIS][tmp_extruder] = code_value();
      }
      if(code_seen('Y'))
      {
        extruder_offset[Y_AXIS][tmp_extruder] = code_value();
      }
      SERIAL_ECHO_START;
      SERIAL_ECHORPGM(MSG_HOTEND_OFFSET);
      for(tmp_extruder = 0; tmp_extruder < EXTRUDERS; tmp_extruder++)
      {
         SERIAL_ECHO(" ");
         SERIAL_ECHO(extruder_offset[X_AXIS][tmp_extruder]);
         SERIAL_ECHO(",");
         SERIAL_ECHO(extruder_offset[Y_AXIS][tmp_extruder]);
      }
      SERIAL_ECHOLN("");
    }break;
    #endif
    case 220: // M220 S<factor in percent>- set speed factor override percentage
    {
      if(code_seen('S'))
      {
        feedmultiply = code_value() ;
      }
    }
    break;
    case 221: // M221 S<factor in percent>- set extrude factor override percentage
    {
      if(code_seen('S'))
      {
        int tmp_code = code_value();
        if (code_seen('T'))
        {
          if(setTargetedHotend(221)){
            break;
          }
          extruder_multiply[tmp_extruder] = tmp_code;
        }
        else
        {
          extrudemultiply = tmp_code ;
        }
      }
    }
    break;

	case 226: // M226 P<pin number> S<pin state>- Wait until the specified pin reaches the state required
	{
      if(code_seen('P')){
        int pin_number = code_value(); // pin number
        int pin_state = -1; // required pin state - default is inverted

        if(code_seen('S')) pin_state = code_value(); // required pin state

        if(pin_state >= -1 && pin_state <= 1){

          for(int8_t i = 0; i < (int8_t)(sizeof(sensitive_pins)/sizeof(int)); i++)
          {
            if (sensitive_pins[i] == pin_number)
            {
              pin_number = -1;
              break;
            }
          }

          if (pin_number > -1)
          {
            int target = LOW;

            st_synchronize();

            pinMode(pin_number, INPUT);

            switch(pin_state){
            case 1:
              target = HIGH;
              break;

            case 0:
              target = LOW;
              break;

            case -1:
              target = !digitalRead(pin_number);
              break;
            }

            while(digitalRead(pin_number) != target){
              manage_heater();
              manage_inactivity();
              lcd_update();
            }
          }
        }
      }
    }
    break;

    #if NUM_SERVOS > 0
    case 280: // M280 - set servo position absolute. P: servo index, S: angle or microseconds
      {
        int servo_index = -1;
        int servo_position = 0;
        if (code_seen('P'))
          servo_index = code_value();
        if (code_seen('S')) {
          servo_position = code_value();
          if ((servo_index >= 0) && (servo_index < NUM_SERVOS)) {
#if defined (ENABLE_AUTO_BED_LEVELING) && (PROBE_SERVO_DEACTIVATION_DELAY > 0)
		      servos[servo_index].attach(0);
#endif
            servos[servo_index].write(servo_position);
#if defined (ENABLE_AUTO_BED_LEVELING) && (PROBE_SERVO_DEACTIVATION_DELAY > 0)
              delay(PROBE_SERVO_DEACTIVATION_DELAY);
              servos[servo_index].detach();
#endif
          }
          else {
            SERIAL_ECHO_START;
            SERIAL_ECHO("Servo ");
            SERIAL_ECHO(servo_index);
            SERIAL_ECHOLN(" out of range");
          }
        }
        else if (servo_index >= 0) {
          SERIAL_PROTOCOL(MSG_OK);
          SERIAL_PROTOCOL(" Servo ");
          SERIAL_PROTOCOL(servo_index);
          SERIAL_PROTOCOL(": ");
          SERIAL_PROTOCOL(servos[servo_index].read());
          SERIAL_PROTOCOLLN("");
        }
      }
      break;
    #endif // NUM_SERVOS > 0

    #if (LARGE_FLASH == true && ( BEEPER > 0 || defined(ULTRALCD) || defined(LCD_USE_I2C_BUZZER)))
    case 300: // M300
    {
      int beepS = code_seen('S') ? code_value() : 110;
      int beepP = code_seen('P') ? code_value() : 1000;
      if (beepS > 0)
      {
        #if BEEPER > 0
          tone(BEEPER, beepS);
          delay(beepP);
          noTone(BEEPER);
        #elif defined(ULTRALCD)
		  lcd_buzz(beepS, beepP);
		#elif defined(LCD_USE_I2C_BUZZER)
		  lcd_buzz(beepP, beepS);
        #endif
      }
      else
      {
        delay(beepP);
      }
    }
    break;
    #endif // M300

    #ifdef PIDTEMP
    case 301: // M301
      {
        if(code_seen('P')) Kp = code_value();
        if(code_seen('I')) Ki = scalePID_i(code_value());
        if(code_seen('D')) Kd = scalePID_d(code_value());

        #ifdef PID_ADD_EXTRUSION_RATE
        if(code_seen('C')) Kc = code_value();
        #endif

        updatePID();
        SERIAL_PROTOCOL(MSG_OK);
        SERIAL_PROTOCOL(" p:");
        SERIAL_PROTOCOL(Kp);
        SERIAL_PROTOCOL(" i:");
        SERIAL_PROTOCOL(unscalePID_i(Ki));
        SERIAL_PROTOCOL(" d:");
        SERIAL_PROTOCOL(unscalePID_d(Kd));
        #ifdef PID_ADD_EXTRUSION_RATE
        SERIAL_PROTOCOL(" c:");
        //Kc does not have scaling applied above, or in resetting defaults
        SERIAL_PROTOCOL(Kc);
        #endif
        SERIAL_PROTOCOLLN("");
      }
      break;
    #endif //PIDTEMP
    #ifdef PIDTEMPBED
    case 304: // M304
      {
        if(code_seen('P')) bedKp = code_value();
        if(code_seen('I')) bedKi = scalePID_i(code_value());
        if(code_seen('D')) bedKd = scalePID_d(code_value());

        updatePID();
        SERIAL_PROTOCOL(MSG_OK);
        SERIAL_PROTOCOL(" p:");
        SERIAL_PROTOCOL(bedKp);
        SERIAL_PROTOCOL(" i:");
        SERIAL_PROTOCOL(unscalePID_i(bedKi));
        SERIAL_PROTOCOL(" d:");
        SERIAL_PROTOCOL(unscalePID_d(bedKd));
        SERIAL_PROTOCOLLN("");
      }
      break;
    #endif //PIDTEMP
    case 240: // M240  Triggers a camera by emulating a Canon RC-1 : http://www.doc-diy.net/photo/rc-1_hacked/
     {
     	#ifdef CHDK
       
         SET_OUTPUT(CHDK);
         WRITE(CHDK, HIGH);
         chdkHigh = millis();
         chdkActive = true;
       
       #else
     	
      	#if defined(PHOTOGRAPH_PIN) && PHOTOGRAPH_PIN > -1
	const uint8_t NUM_PULSES=16;
	const float PULSE_LENGTH=0.01524;
	for(int i=0; i < NUM_PULSES; i++) {
        WRITE(PHOTOGRAPH_PIN, HIGH);
        _delay_ms(PULSE_LENGTH);
        WRITE(PHOTOGRAPH_PIN, LOW);
        _delay_ms(PULSE_LENGTH);
        }
        delay(7.33);
        for(int i=0; i < NUM_PULSES; i++) {
        WRITE(PHOTOGRAPH_PIN, HIGH);
        _delay_ms(PULSE_LENGTH);
        WRITE(PHOTOGRAPH_PIN, LOW);
        _delay_ms(PULSE_LENGTH);
        }
      	#endif
      #endif //chdk end if
     }
    break;
#ifdef DOGLCD
    case 250: // M250  Set LCD contrast value: C<value> (value 0..63)
     {
	  if (code_seen('C')) {
	   lcd_setcontrast( ((int)code_value())&63 );
          }
          SERIAL_PROTOCOLPGM("lcd contrast value: ");
          SERIAL_PROTOCOL(lcd_contrast);
          SERIAL_PROTOCOLLN("");
     }
    break;
#endif
    #ifdef PREVENT_DANGEROUS_EXTRUDE
    case 302: // allow cold extrudes, or set the minimum extrude temperature
    {
	  float temp = .0;
	  if (code_seen('S')) temp=code_value();
      set_extrude_min_temp(temp);
    }
    break;
	#endif
    case 303: // M303 PID autotune
    {
      float temp = 150.0;
      int e=0;
      int c=5;
      if (code_seen('E')) e=code_value();
        if (e<0)
          temp=70;
      if (code_seen('S')) temp=code_value();
      if (code_seen('C')) c=code_value();
      PID_autotune(temp, e, c);
    }
    break;
    case 400: // M400 finish all moves
    {
      st_synchronize();
    }
    break;

#ifdef FILAMENT_SENSOR
case 404:  //M404 Enter the nominal filament width (3mm, 1.75mm ) N<3.0> or display nominal filament width 
    {
    #if (FILWIDTH_PIN > -1) 
    if(code_seen('N')) filament_width_nominal=code_value();
    else{
    SERIAL_PROTOCOLPGM("Filament dia (nominal mm):"); 
    SERIAL_PROTOCOLLN(filament_width_nominal); 
    }
    #endif
    }
    break; 
    
    case 405:  //M405 Turn on filament sensor for control 
    {
    
    
    if(code_seen('D')) meas_delay_cm=code_value();
       
       if(meas_delay_cm> MAX_MEASUREMENT_DELAY)
       	meas_delay_cm = MAX_MEASUREMENT_DELAY;
    
       if(delay_index2 == -1)  //initialize the ring buffer if it has not been done since startup
    	   {
    	   int temp_ratio = widthFil_to_size_ratio(); 
       	    
       	    for (delay_index1=0; delay_index1<(MAX_MEASUREMENT_DELAY+1); ++delay_index1 ){
       	              measurement_delay[delay_index1]=temp_ratio-100;  //subtract 100 to scale within a signed byte
       	        }
       	    delay_index1=0;
       	    delay_index2=0;	
    	   }
    
    filament_sensor = true ; 
    
    //SERIAL_PROTOCOLPGM("Filament dia (measured mm):"); 
    //SERIAL_PROTOCOL(filament_width_meas); 
    //SERIAL_PROTOCOLPGM("Extrusion ratio(%):"); 
    //SERIAL_PROTOCOL(extrudemultiply); 
    } 
    break; 
    
    case 406:  //M406 Turn off filament sensor for control 
    {      
    filament_sensor = false ; 
    } 
    break; 
  
    case 407:   //M407 Display measured filament diameter 
    { 
     
    
    
    SERIAL_PROTOCOLPGM("Filament dia (measured mm):"); 
    SERIAL_PROTOCOLLN(filament_width_meas);   
    } 
    break; 
    #endif
    




    case 500: // M500 Store settings in EEPROM
    {
        Config_StoreSettings();
    }
    break;
    case 501: // M501 Read settings from EEPROM
    {
        Config_RetrieveSettings();
    }
    break;
    case 502: // M502 Revert to default settings
    {
        Config_ResetDefault();
    }
    break;
    case 503: // M503 print settings currently in memory
    {
        Config_PrintSettings();
    }
    break;
    case 509: //M509 Force language selection
    {
        lcd_force_language_selection();
        SERIAL_ECHO_START;
        SERIAL_PROTOCOLPGM(("LANG SEL FORCED"));
    }
    break;
    #ifdef ABORT_ON_ENDSTOP_HIT_FEATURE_ENABLED
    case 540:
    {
        if(code_seen('S')) abort_on_endstop_hit = code_value() > 0;
    }
    break;
    #endif

    #ifdef CUSTOM_M_CODE_SET_Z_PROBE_OFFSET
    case CUSTOM_M_CODE_SET_Z_PROBE_OFFSET:
    {
      float value;
      if (code_seen('Z'))
      {
        value = code_value();
        if ((Z_PROBE_OFFSET_RANGE_MIN <= value) && (value <= Z_PROBE_OFFSET_RANGE_MAX))
        {
          zprobe_zoffset = -value; // compare w/ line 278 of ConfigurationStore.cpp
          SERIAL_ECHO_START;
          SERIAL_ECHOLNRPGM(CAT4(MSG_ZPROBE_ZOFFSET, " ", MSG_OK,PSTR("")));
          SERIAL_PROTOCOLLN("");
        }
        else
        {
          SERIAL_ECHO_START;
          SERIAL_ECHORPGM(MSG_ZPROBE_ZOFFSET);
          SERIAL_ECHORPGM(MSG_Z_MIN);
          SERIAL_ECHO(Z_PROBE_OFFSET_RANGE_MIN);
          SERIAL_ECHORPGM(MSG_Z_MAX);
          SERIAL_ECHO(Z_PROBE_OFFSET_RANGE_MAX);
          SERIAL_PROTOCOLLN("");
        }
      }
      else
      {
          SERIAL_ECHO_START;
          SERIAL_ECHOLNRPGM(CAT2(MSG_ZPROBE_ZOFFSET, PSTR(" : ")));
          SERIAL_ECHO(-zprobe_zoffset);
          SERIAL_PROTOCOLLN("");
      }
      break;
    }
    #endif // CUSTOM_M_CODE_SET_Z_PROBE_OFFSET

    #ifdef FILAMENTCHANGEENABLE
    case 600: //Pause for filament change X[pos] Y[pos] Z[relative lift] E[initial retract] L[later retract distance for removal]
    {
		st_synchronize();

        if (farm_mode)
            
        {
            
            prusa_statistics(22);
            
        }
        
        feedmultiplyBckp=feedmultiply;
        int8_t TooLowZ = 0;
        float target[4];
        float lastpos[4];
        target[X_AXIS]=current_position[X_AXIS];
        target[Y_AXIS]=current_position[Y_AXIS];
        target[Z_AXIS]=current_position[Z_AXIS];
        target[E_AXIS]=current_position[E_AXIS];
        lastpos[X_AXIS]=current_position[X_AXIS];
        lastpos[Y_AXIS]=current_position[Y_AXIS];
        lastpos[Z_AXIS]=current_position[Z_AXIS];
        lastpos[E_AXIS]=current_position[E_AXIS];

        //Restract extruder
        if(code_seen('E'))
        {
          target[E_AXIS]+= code_value();
        }
        else
        {
          #ifdef FILAMENTCHANGE_FIRSTRETRACT
            target[E_AXIS]+= FILAMENTCHANGE_FIRSTRETRACT ;
          #endif
        }
        plan_buffer_line(target[X_AXIS], target[Y_AXIS], target[Z_AXIS], target[E_AXIS], FILAMENTCHANGE_RFEED, active_extruder);

        //Lift Z
        if(code_seen('Z'))
        {
          target[Z_AXIS]+= code_value();
        }
        else
        {
          #ifdef FILAMENTCHANGE_ZADD
            target[Z_AXIS]+= FILAMENTCHANGE_ZADD ;
            if(target[Z_AXIS] < 10){
              target[Z_AXIS]+= 10 ;
              TooLowZ = 1;
            }else{
              TooLowZ = 0;
            }
          #endif
     
          
        }
        plan_buffer_line(target[X_AXIS], target[Y_AXIS], target[Z_AXIS], target[E_AXIS], FILAMENTCHANGE_ZFEED, active_extruder);

        //Move XY to side
        if(code_seen('X'))
        {
          target[X_AXIS]+= code_value();
        }
        else
        {
          #ifdef FILAMENTCHANGE_XPOS
            target[X_AXIS]= FILAMENTCHANGE_XPOS ;
          #endif
        }
        if(code_seen('Y'))
        {
          target[Y_AXIS]= code_value();
        }
        else
        {
          #ifdef FILAMENTCHANGE_YPOS
            target[Y_AXIS]= FILAMENTCHANGE_YPOS ;
          #endif
        }
        plan_buffer_line(target[X_AXIS], target[Y_AXIS], target[Z_AXIS], target[E_AXIS], FILAMENTCHANGE_XYFEED, active_extruder);

        // Unload filament
        if(code_seen('L'))
        {
          target[E_AXIS]+= code_value();
        }
        else
        {
          #ifdef FILAMENTCHANGE_FINALRETRACT
            target[E_AXIS]+= FILAMENTCHANGE_FINALRETRACT ;
          #endif
        }
        plan_buffer_line(target[X_AXIS], target[Y_AXIS], target[Z_AXIS], target[E_AXIS], FILAMENTCHANGE_RFEED, active_extruder);

        //finish moves
        st_synchronize();
        //disable extruder steppers so filament can be removed
        disable_e0();
        disable_e1();
        disable_e2();
        delay(100);
        
        //Wait for user to insert filament
        uint8_t cnt=0;
        int counterBeep = 0;
        lcd_wait_interact();
        while(!lcd_clicked()){
          cnt++;
          manage_heater();
          manage_inactivity(true);
          if(cnt==0)
          {
          #if BEEPER > 0
            if (counterBeep== 500){
              counterBeep = 0;  
            }
            SET_OUTPUT(BEEPER);
            if (counterBeep== 0){
              WRITE(BEEPER,HIGH);
            }
            if (counterBeep== 20){
              WRITE(BEEPER,LOW);
            }
            counterBeep++;
          #else
			   #if !defined(LCD_FEEDBACK_FREQUENCY_HZ) || !defined(LCD_FEEDBACK_FREQUENCY_DURATION_MS)
              lcd_buzz(1000/6,100);
			   #else
			     lcd_buzz(LCD_FEEDBACK_FREQUENCY_DURATION_MS,LCD_FEEDBACK_FREQUENCY_HZ);
			   #endif
          #endif
          }
        }
        //Filament inserted
        
        WRITE(BEEPER,LOW);
        
        //Feed the filament to the end of nozzle quickly
        target[E_AXIS]+= FILAMENTCHANGE_FIRSTFEED ;
        plan_buffer_line(target[X_AXIS], target[Y_AXIS], target[Z_AXIS], target[E_AXIS], FILAMENTCHANGE_EFEED, active_extruder); 
        
        //Extrude some filament
        target[E_AXIS]+= FILAMENTCHANGE_FINALFEED ;
        plan_buffer_line(target[X_AXIS], target[Y_AXIS], target[Z_AXIS], target[E_AXIS], FILAMENTCHANGE_EXFEED, active_extruder); 
        
 
        
        
        //Wait for user to check the state
        lcd_change_fil_state = 0;
        lcd_loading_filament();
        while ((lcd_change_fil_state == 0)||(lcd_change_fil_state != 1)){
          lcd_change_fil_state = 0;
          lcd_alright();
          switch(lcd_change_fil_state){
            
             // Filament failed to load so load it again
             case 2:
                     target[E_AXIS]+= FILAMENTCHANGE_FIRSTFEED ;
                     plan_buffer_line(target[X_AXIS], target[Y_AXIS], target[Z_AXIS], target[E_AXIS], FILAMENTCHANGE_EFEED, active_extruder); 
                
                     target[E_AXIS]+= FILAMENTCHANGE_FINALFEED ;
                     plan_buffer_line(target[X_AXIS], target[Y_AXIS], target[Z_AXIS], target[E_AXIS], FILAMENTCHANGE_EXFEED, active_extruder); 

                     lcd_loading_filament();
                     break;

             // Filament loaded properly but color is not clear
             case 3:
                     target[E_AXIS]+= FILAMENTCHANGE_FINALFEED ;
                     plan_buffer_line(target[X_AXIS], target[Y_AXIS], target[Z_AXIS], target[E_AXIS], 2, active_extruder); 
                     lcd_loading_color();
                     break;
                 
             // Everything good             
             default:
                     lcd_change_success();
                     break;
          }
          
        }
        

      //Not let's go back to print

      //Feed a little of filament to stabilize pressure
      target[E_AXIS]+= FILAMENTCHANGE_RECFEED;
      plan_buffer_line(target[X_AXIS], target[Y_AXIS], target[Z_AXIS], target[E_AXIS], FILAMENTCHANGE_EXFEED, active_extruder);
        
      //Retract
      target[E_AXIS]+= FILAMENTCHANGE_FIRSTRETRACT;
      plan_buffer_line(target[X_AXIS], target[Y_AXIS], target[Z_AXIS], target[E_AXIS], FILAMENTCHANGE_RFEED, active_extruder);
        

        
      //plan_buffer_line(target[X_AXIS], target[Y_AXIS], target[Z_AXIS], target[E_AXIS], 70, active_extruder); //should do nothing
      
      //Move XY back
      plan_buffer_line(lastpos[X_AXIS], lastpos[Y_AXIS], target[Z_AXIS], target[E_AXIS], FILAMENTCHANGE_XYFEED, active_extruder);
      
      //Move Z back
      plan_buffer_line(lastpos[X_AXIS], lastpos[Y_AXIS], lastpos[Z_AXIS], target[E_AXIS], FILAMENTCHANGE_ZFEED, active_extruder);
        
        
      target[E_AXIS]= target[E_AXIS] - FILAMENTCHANGE_FIRSTRETRACT;
        
      //Unretract       
      plan_buffer_line(lastpos[X_AXIS], lastpos[Y_AXIS], lastpos[Z_AXIS], target[E_AXIS], FILAMENTCHANGE_RFEED, active_extruder);
        
      //Set E position to original  
      plan_set_e_position(lastpos[E_AXIS]);
       
      //Recover feed rate 
      feedmultiply=feedmultiplyBckp;
      char cmd[9];
      sprintf_P(cmd, PSTR("M220 S%i"), feedmultiplyBckp);
      enquecommand(cmd);
        
        
    }
    break;
    #endif //FILAMENTCHANGEENABLE

    case 907: // M907 Set digital trimpot motor current using axis codes.
    {
      #if defined(DIGIPOTSS_PIN) && DIGIPOTSS_PIN > -1
        for(int i=0;i<NUM_AXIS;i++) if(code_seen(axis_codes[i])) digipot_current(i,code_value());
        if(code_seen('B')) digipot_current(4,code_value());
        if(code_seen('S')) for(int i=0;i<=4;i++) digipot_current(i,code_value());
      #endif
      #ifdef MOTOR_CURRENT_PWM_XY_PIN
        if(code_seen('X')) digipot_current(0, code_value());
      #endif
      #ifdef MOTOR_CURRENT_PWM_Z_PIN
        if(code_seen('Z')) digipot_current(1, code_value());
      #endif
      #ifdef MOTOR_CURRENT_PWM_E_PIN
        if(code_seen('E')) digipot_current(2, code_value());
      #endif
      #ifdef DIGIPOT_I2C
        // this one uses actual amps in floating point
        for(int i=0;i<NUM_AXIS;i++) if(code_seen(axis_codes[i])) digipot_i2c_set_current(i, code_value());
        // for each additional extruder (named B,C,D,E..., channels 4,5,6,7...)
        for(int i=NUM_AXIS;i<DIGIPOT_I2C_NUM_CHANNELS;i++) if(code_seen('B'+i-NUM_AXIS)) digipot_i2c_set_current(i, code_value());
      #endif
    }
    break;
    case 908: // M908 Control digital trimpot directly.
    {
      #if defined(DIGIPOTSS_PIN) && DIGIPOTSS_PIN > -1
        uint8_t channel,current;
        if(code_seen('P')) channel=code_value();
        if(code_seen('S')) current=code_value();
        digitalPotWrite(channel, current);
      #endif
    }
    break;
    case 350: // M350 Set microstepping mode. Warning: Steps per unit remains unchanged. S code sets stepping mode for all drivers.
    {
      #if defined(X_MS1_PIN) && X_MS1_PIN > -1
        if(code_seen('S')) for(int i=0;i<=4;i++) microstep_mode(i,code_value());
        for(int i=0;i<NUM_AXIS;i++) if(code_seen(axis_codes[i])) microstep_mode(i,(uint8_t)code_value());
        if(code_seen('B')) microstep_mode(4,code_value());
        microstep_readings();
      #endif
    }
    break;
    case 351: // M351 Toggle MS1 MS2 pins directly, S# determines MS1 or MS2, X# sets the pin high/low.
    {
      #if defined(X_MS1_PIN) && X_MS1_PIN > -1
      if(code_seen('S')) switch((int)code_value())
      {
        case 1:
          for(int i=0;i<NUM_AXIS;i++) if(code_seen(axis_codes[i])) microstep_ms(i,code_value(),-1);
          if(code_seen('B')) microstep_ms(4,code_value(),-1);
          break;
        case 2:
          for(int i=0;i<NUM_AXIS;i++) if(code_seen(axis_codes[i])) microstep_ms(i,-1,code_value());
          if(code_seen('B')) microstep_ms(4,-1,code_value());
          break;
      }
      microstep_readings();
      #endif
    }
    break;
    case 999: // M999: Restart after being stopped
      Stopped = false;
      lcd_reset_alert_level();
      gcode_LastN = Stopped_gcode_LastN;
      FlushSerialRequestResend();
    break;
    }
  } // end if(code_seen('M')) (end of M codes)

  else if(code_seen('T'))
  {
    tmp_extruder = code_value();
    if(tmp_extruder >= EXTRUDERS) {
      SERIAL_ECHO_START;
      SERIAL_ECHO("T");
      SERIAL_ECHO(tmp_extruder);
      SERIAL_ECHOLN(MSG_INVALID_EXTRUDER);
    }
    else {
      boolean make_move = false;
      if(code_seen('F')) {
        make_move = true;
        next_feedrate = code_value();
        if(next_feedrate > 0.0) {
          feedrate = next_feedrate;
        }
      }
      #if EXTRUDERS > 1
      if(tmp_extruder != active_extruder) {
        // Save current position to return to after applying extruder offset
        memcpy(destination, current_position, sizeof(destination));
        // Offset extruder (only by XY)
        int i;
        for(i = 0; i < 2; i++) {
           current_position[i] = current_position[i] -
                                 extruder_offset[i][active_extruder] +
                                 extruder_offset[i][tmp_extruder];
        }
        // Set the new active extruder and position
        active_extruder = tmp_extruder;
        plan_set_position(current_position[X_AXIS], current_position[Y_AXIS], current_position[Z_AXIS], current_position[E_AXIS]);
        // Move to the old position if 'F' was in the parameters
        if(make_move && Stopped == false) {
           prepare_move();
        }
      }
      #endif
      SERIAL_ECHO_START;
      SERIAL_ECHO(MSG_ACTIVE_EXTRUDER);
      SERIAL_PROTOCOLLN((int)active_extruder);
    }
  } // end if(code_seen('T')) (end of T codes)

  else
  {
    SERIAL_ECHO_START;
    SERIAL_ECHORPGM(MSG_UNKNOWN_COMMAND);
    SERIAL_ECHO(CMDBUFFER_CURRENT_STRING);
    SERIAL_ECHOLNPGM("\"");
  }

  ClearToSend();
}

void FlushSerialRequestResend()
{
  //char cmdbuffer[bufindr][100]="Resend:";
  MYSERIAL.flush();
  SERIAL_PROTOCOLRPGM(MSG_RESEND);
  SERIAL_PROTOCOLLN(gcode_LastN + 1);
  ClearToSend();
}

// Confirm the execution of a command, if sent from a serial line.
// Execution of a command from a SD card will not be confirmed.
void ClearToSend()
{
    previous_millis_cmd = millis();
    if (CMDBUFFER_CURRENT_TYPE == CMDBUFFER_CURRENT_TYPE_USB)
        SERIAL_PROTOCOLLNRPGM(MSG_OK);
}

void get_coordinates()
{
  bool seen[4]={false,false,false,false};
  for(int8_t i=0; i < NUM_AXIS; i++) {
    if(code_seen(axis_codes[i]))
    {
      destination[i] = (float)code_value() + (axis_relative_modes[i] || relative_mode)*current_position[i];
      seen[i]=true;
    }
    else destination[i] = current_position[i]; //Are these else lines really needed?
  }
  if(code_seen('F')) {
    next_feedrate = code_value();
    if(next_feedrate > 0.0) feedrate = next_feedrate;
  }
}

void get_arc_coordinates()
{
#ifdef SF_ARC_FIX
   bool relative_mode_backup = relative_mode;
   relative_mode = true;
#endif
   get_coordinates();
#ifdef SF_ARC_FIX
   relative_mode=relative_mode_backup;
#endif

   if(code_seen('I')) {
     offset[0] = code_value();
   }
   else {
     offset[0] = 0.0;
   }
   if(code_seen('J')) {
     offset[1] = code_value();
   }
   else {
     offset[1] = 0.0;
   }
}

void clamp_to_software_endstops(float target[3])
{
    world2machine_clamp(target[0], target[1]);

    // Clamp the Z coordinate.
    if (min_software_endstops) {
        float negative_z_offset = 0;
        #ifdef ENABLE_AUTO_BED_LEVELING
            if (Z_PROBE_OFFSET_FROM_EXTRUDER < 0) negative_z_offset = negative_z_offset + Z_PROBE_OFFSET_FROM_EXTRUDER;
            if (add_homing[Z_AXIS] < 0) negative_z_offset = negative_z_offset + add_homing[Z_AXIS];
        #endif
        if (target[Z_AXIS] < min_pos[Z_AXIS]+negative_z_offset) target[Z_AXIS] = min_pos[Z_AXIS]+negative_z_offset;
    }
    if (max_software_endstops) {
        if (target[Z_AXIS] > max_pos[Z_AXIS]) target[Z_AXIS] = max_pos[Z_AXIS];
    }
}

#ifdef MESH_BED_LEVELING
    void mesh_plan_buffer_line(const float &x, const float &y, const float &z, const float &e, const float &feed_rate, const uint8_t extruder) {
        float dx = x - current_position[X_AXIS];
        float dy = y - current_position[Y_AXIS];
        float dz = z - current_position[Z_AXIS];
        int n_segments = 0;
		
        if (mbl.active) {
            float len = abs(dx) + abs(dy);
            if (len > 0)
                // Split to 3cm segments or shorter.
                n_segments = int(ceil(len / 30.f));
        }
        
        if (n_segments > 1) {
            float de = e - current_position[E_AXIS];
            for (int i = 1; i < n_segments; ++ i) {
                float t = float(i) / float(n_segments);
                plan_buffer_line(
                                 current_position[X_AXIS] + t * dx,
                                 current_position[Y_AXIS] + t * dy,
                                 current_position[Z_AXIS] + t * dz,
                                 current_position[E_AXIS] + t * de,
                                 feed_rate, extruder);
            }
        }
        // The rest of the path.
        plan_buffer_line(x, y, z, e, feed_rate, extruder);
        current_position[X_AXIS] = x;
        current_position[Y_AXIS] = y;
        current_position[Z_AXIS] = z;
        current_position[E_AXIS] = e;
    }
#endif  // MESH_BED_LEVELING
    
void prepare_move()
{
  clamp_to_software_endstops(destination);
  previous_millis_cmd = millis();

  // Do not use feedmultiply for E or Z only moves
  if( (current_position[X_AXIS] == destination [X_AXIS]) && (current_position[Y_AXIS] == destination [Y_AXIS])) {
      plan_buffer_line(destination[X_AXIS], destination[Y_AXIS], destination[Z_AXIS], destination[E_AXIS], feedrate/60, active_extruder);
  }
  else {
#ifdef MESH_BED_LEVELING
    mesh_plan_buffer_line(destination[X_AXIS], destination[Y_AXIS], destination[Z_AXIS], destination[E_AXIS], feedrate*feedmultiply*(1./(60.f*100.f)), active_extruder);
#else
     plan_buffer_line(destination[X_AXIS], destination[Y_AXIS], destination[Z_AXIS], destination[E_AXIS], feedrate*feedmultiply*(1./(60.f*100.f)), active_extruder);
#endif
  }

  for(int8_t i=0; i < NUM_AXIS; i++) {
    current_position[i] = destination[i];
  }
}

void prepare_arc_move(char isclockwise) {
  float r = hypot(offset[X_AXIS], offset[Y_AXIS]); // Compute arc radius for mc_arc

  // Trace the arc
  mc_arc(current_position, destination, offset, X_AXIS, Y_AXIS, Z_AXIS, feedrate*feedmultiply/60/100.0, r, isclockwise, active_extruder);

  // As far as the parser is concerned, the position is now == target. In reality the
  // motion control system might still be processing the action and the real tool position
  // in any intermediate location.
  for(int8_t i=0; i < NUM_AXIS; i++) {
    current_position[i] = destination[i];
  }
  previous_millis_cmd = millis();
}

#if defined(CONTROLLERFAN_PIN) && CONTROLLERFAN_PIN > -1

#if defined(FAN_PIN)
  #if CONTROLLERFAN_PIN == FAN_PIN
    #error "You cannot set CONTROLLERFAN_PIN equal to FAN_PIN"
  #endif
#endif

unsigned long lastMotor = 0; //Save the time for when a motor was turned on last
unsigned long lastMotorCheck = 0;

void controllerFan()
{
  if ((millis() - lastMotorCheck) >= 2500) //Not a time critical function, so we only check every 2500ms
  {
    lastMotorCheck = millis();

    if(!READ(X_ENABLE_PIN) || !READ(Y_ENABLE_PIN) || !READ(Z_ENABLE_PIN) || (soft_pwm_bed > 0)
    #if EXTRUDERS > 2
       || !READ(E2_ENABLE_PIN)
    #endif
    #if EXTRUDER > 1
      #if defined(X2_ENABLE_PIN) && X2_ENABLE_PIN > -1
       || !READ(X2_ENABLE_PIN)
      #endif
       || !READ(E1_ENABLE_PIN)
    #endif
       || !READ(E0_ENABLE_PIN)) //If any of the drivers are enabled...
    {
      lastMotor = millis(); //... set time to NOW so the fan will turn on
    }

    if ((millis() - lastMotor) >= (CONTROLLERFAN_SECS*1000UL) || lastMotor == 0) //If the last time any driver was enabled, is longer since than CONTROLLERSEC...
    {
        digitalWrite(CONTROLLERFAN_PIN, 0);
        analogWrite(CONTROLLERFAN_PIN, 0);
    }
    else
    {
        // allows digital or PWM fan output to be used (see M42 handling)
        digitalWrite(CONTROLLERFAN_PIN, CONTROLLERFAN_SPEED);
        analogWrite(CONTROLLERFAN_PIN, CONTROLLERFAN_SPEED);
    }
  }
}
#endif

#ifdef TEMP_STAT_LEDS
static bool blue_led = false;
static bool red_led = false;
static uint32_t stat_update = 0;

void handle_status_leds(void) {
  float max_temp = 0.0;
  if(millis() > stat_update) {
    stat_update += 500; // Update every 0.5s
    for (int8_t cur_extruder = 0; cur_extruder < EXTRUDERS; ++cur_extruder) {
       max_temp = max(max_temp, degHotend(cur_extruder));
       max_temp = max(max_temp, degTargetHotend(cur_extruder));
    }
    #if defined(TEMP_BED_PIN) && TEMP_BED_PIN > -1
      max_temp = max(max_temp, degTargetBed());
      max_temp = max(max_temp, degBed());
    #endif
    if((max_temp > 55.0) && (red_led == false)) {
      digitalWrite(STAT_LED_RED, 1);
      digitalWrite(STAT_LED_BLUE, 0);
      red_led = true;
      blue_led = false;
    }
    if((max_temp < 54.0) && (blue_led == false)) {
      digitalWrite(STAT_LED_RED, 0);
      digitalWrite(STAT_LED_BLUE, 1);
      red_led = false;
      blue_led = true;
    }
  }
}
#endif

void manage_inactivity(bool ignore_stepper_queue/*=false*/) //default argument set in Marlin.h
{
	
#if defined(KILL_PIN) && KILL_PIN > -1
	static int killCount = 0;   // make the inactivity button a bit less responsive
   const int KILL_DELAY = 10000;
#endif
	
    if(buflen < (BUFSIZE-1)){
        get_command();
    }

  if( (millis() - previous_millis_cmd) >  max_inactive_time )
    if(max_inactive_time)
      kill();
  if(stepper_inactive_time)  {
    if( (millis() - previous_millis_cmd) >  stepper_inactive_time )
    {
      if(blocks_queued() == false && ignore_stepper_queue == false) {
        disable_x();
//        SERIAL_ECHOLNPGM("manage_inactivity - disable Y");
        disable_y();
        disable_z();
        disable_e0();
        disable_e1();
        disable_e2();
      }
    }
  }
  
  #ifdef CHDK //Check if pin should be set to LOW after M240 set it to HIGH
    if (chdkActive && (millis() - chdkHigh > CHDK_DELAY))
    {
      chdkActive = false;
      WRITE(CHDK, LOW);
    }
  #endif
  
  #if defined(KILL_PIN) && KILL_PIN > -1
    
    // Check if the kill button was pressed and wait just in case it was an accidental
    // key kill key press
    // -------------------------------------------------------------------------------
    if( 0 == READ(KILL_PIN) )
    {
       killCount++;
    }
    else if (killCount > 0)
    {
       killCount--;
    }
    // Exceeded threshold and we can confirm that it was not accidental
    // KILL the machine
    // ----------------------------------------------------------------
    if ( killCount >= KILL_DELAY)
    {
       kill();
    }
  #endif
    
  #if defined(CONTROLLERFAN_PIN) && CONTROLLERFAN_PIN > -1
    controllerFan(); //Check if fan should be turned on to cool stepper drivers down
  #endif
  #ifdef EXTRUDER_RUNOUT_PREVENT
    if( (millis() - previous_millis_cmd) >  EXTRUDER_RUNOUT_SECONDS*1000 )
    if(degHotend(active_extruder)>EXTRUDER_RUNOUT_MINTEMP)
    {
     bool oldstatus=READ(E0_ENABLE_PIN);
     enable_e0();
     float oldepos=current_position[E_AXIS];
     float oldedes=destination[E_AXIS];
     plan_buffer_line(destination[X_AXIS], destination[Y_AXIS], destination[Z_AXIS],
                      destination[E_AXIS]+EXTRUDER_RUNOUT_EXTRUDE*EXTRUDER_RUNOUT_ESTEPS/axis_steps_per_unit[E_AXIS],
                      EXTRUDER_RUNOUT_SPEED/60.*EXTRUDER_RUNOUT_ESTEPS/axis_steps_per_unit[E_AXIS], active_extruder);
     current_position[E_AXIS]=oldepos;
     destination[E_AXIS]=oldedes;
     plan_set_e_position(oldepos);
     previous_millis_cmd=millis();
     st_synchronize();
     WRITE(E0_ENABLE_PIN,oldstatus);
    }
  #endif
  #ifdef TEMP_STAT_LEDS
      handle_status_leds();
  #endif
  check_axes_activity();
}

void kill(const char *full_screen_message)
{
  cli(); // Stop interrupts
  disable_heater();

  disable_x();
//  SERIAL_ECHOLNPGM("kill - disable Y");
  disable_y();
  disable_z();
  disable_e0();
  disable_e1();
  disable_e2();

#if defined(PS_ON_PIN) && PS_ON_PIN > -1
  pinMode(PS_ON_PIN,INPUT);
#endif
  SERIAL_ERROR_START;
  SERIAL_ERRORLNRPGM(MSG_ERR_KILLED);
  if (full_screen_message != NULL) {
      SERIAL_ERRORLNRPGM(full_screen_message);
      lcd_display_message_fullscreen_P(full_screen_message);
  } else {
      LCD_ALERTMESSAGERPGM(MSG_KILLED);
  }

  // FMC small patch to update the LCD before ending
  sei();   // enable interrupts
  for ( int i=5; i--; lcd_update())
  {
     delay(200);	
  }
  cli();   // disable interrupts
  suicide();
  while(1) { /* Intentionally left empty */ } // Wait for reset
}

void Stop()
{
  disable_heater();
  if(Stopped == false) {
    Stopped = true;
    Stopped_gcode_LastN = gcode_LastN; // Save last g_code for restart
    SERIAL_ERROR_START;
    SERIAL_ERRORLNRPGM(MSG_ERR_STOPPED);
    LCD_MESSAGERPGM(MSG_STOPPED);
  }
}

bool IsStopped() { return Stopped; };

#ifdef FAST_PWM_FAN
void setPwmFrequency(uint8_t pin, int val)
{
  val &= 0x07;
  switch(digitalPinToTimer(pin))
  {

    #if defined(TCCR0A)
    case TIMER0A:
    case TIMER0B:
//         TCCR0B &= ~(_BV(CS00) | _BV(CS01) | _BV(CS02));
//         TCCR0B |= val;
         break;
    #endif

    #if defined(TCCR1A)
    case TIMER1A:
    case TIMER1B:
//         TCCR1B &= ~(_BV(CS10) | _BV(CS11) | _BV(CS12));
//         TCCR1B |= val;
         break;
    #endif

    #if defined(TCCR2)
    case TIMER2:
    case TIMER2:
         TCCR2 &= ~(_BV(CS10) | _BV(CS11) | _BV(CS12));
         TCCR2 |= val;
         break;
    #endif

    #if defined(TCCR2A)
    case TIMER2A:
    case TIMER2B:
         TCCR2B &= ~(_BV(CS20) | _BV(CS21) | _BV(CS22));
         TCCR2B |= val;
         break;
    #endif

    #if defined(TCCR3A)
    case TIMER3A:
    case TIMER3B:
    case TIMER3C:
         TCCR3B &= ~(_BV(CS30) | _BV(CS31) | _BV(CS32));
         TCCR3B |= val;
         break;
    #endif

    #if defined(TCCR4A)
    case TIMER4A:
    case TIMER4B:
    case TIMER4C:
         TCCR4B &= ~(_BV(CS40) | _BV(CS41) | _BV(CS42));
         TCCR4B |= val;
         break;
   #endif

    #if defined(TCCR5A)
    case TIMER5A:
    case TIMER5B:
    case TIMER5C:
         TCCR5B &= ~(_BV(CS50) | _BV(CS51) | _BV(CS52));
         TCCR5B |= val;
         break;
   #endif

  }
}
#endif //FAST_PWM_FAN

bool setTargetedHotend(int code){
  tmp_extruder = active_extruder;
  if(code_seen('T')) {
    tmp_extruder = code_value();
    if(tmp_extruder >= EXTRUDERS) {
      SERIAL_ECHO_START;
      switch(code){
        case 104:
          SERIAL_ECHO(MSG_M104_INVALID_EXTRUDER);
          break;
        case 105:
          SERIAL_ECHO(MSG_M105_INVALID_EXTRUDER);
          break;
        case 109:
          SERIAL_ECHO(MSG_M109_INVALID_EXTRUDER);
          break;
        case 218:
          SERIAL_ECHO(MSG_M218_INVALID_EXTRUDER);
          break;
        case 221:
          SERIAL_ECHO(MSG_M221_INVALID_EXTRUDER);
          break;
      }
      SERIAL_ECHOLN(tmp_extruder);
      return true;
    }
  }
  return false;
}

void save_statistics(unsigned long _total_filament_used, unsigned long _total_print_time)
{
	if (eeprom_read_byte((uint8_t *)EEPROM_TOTALTIME) == 255 && eeprom_read_byte((uint8_t *)EEPROM_TOTALTIME + 1) == 255 && eeprom_read_byte((uint8_t *)EEPROM_TOTALTIME + 2) == 255 && eeprom_read_byte((uint8_t *)EEPROM_TOTALTIME + 3) == 255)
	{
		eeprom_update_dword((uint32_t *)EEPROM_TOTALTIME, 0);
		eeprom_update_dword((uint32_t *)EEPROM_FILAMENTUSED, 0);
	}

	unsigned long _previous_filament = eeprom_read_dword((uint32_t *)EEPROM_FILAMENTUSED);
	unsigned long _previous_time = eeprom_read_dword((uint32_t *)EEPROM_TOTALTIME);

	eeprom_update_dword((uint32_t *)EEPROM_TOTALTIME, _previous_time + (_total_print_time/60));
	eeprom_update_dword((uint32_t *)EEPROM_FILAMENTUSED, _previous_filament + (_total_filament_used / 1000));

	total_filament_used = 0;

}

float calculate_volumetric_multiplier(float diameter) {
	float area = .0;
	float radius = .0;

	radius = diameter * .5;
	if (! volumetric_enabled || radius == 0) {
		area = 1;
	}
	else {
		area = M_PI * pow(radius, 2);
	}

	return 1.0 / area;
}

void calculate_volumetric_multipliers() {
	volumetric_multiplier[0] = calculate_volumetric_multiplier(filament_size[0]);
#if EXTRUDERS > 1
	volumetric_multiplier[1] = calculate_volumetric_multiplier(filament_size[1]);
#if EXTRUDERS > 2
	volumetric_multiplier[2] = calculate_volumetric_multiplier(filament_size[2]);
#endif
#endif
}

void delay_keep_alive(int ms)
{
    for (;;) {
        manage_heater();
        // Manage inactivity, but don't disable steppers on timeout.
        manage_inactivity(true);
        lcd_update();
        if (ms == 0)
            break;
        else if (ms >= 50) {
            delay(50);
            ms -= 50;
        } else {
            delay(ms);
            ms = 0;
        }
    }
}<|MERGE_RESOLUTION|>--- conflicted
+++ resolved
@@ -1791,7 +1791,7 @@
       lcd_force_language_selection();
     } else if(code_seen("Lz")) {
       EEPROM_save_B(EEPROM_BABYSTEP_Z,0);
-<<<<<<< HEAD
+      
     } else if (code_seen("SERIAL LOW")) {
         MYSERIAL.println("SERIAL LOW");
         MYSERIAL.begin(BAUDRATE);
@@ -1800,11 +1800,10 @@
         MYSERIAL.println("SERIAL HIGH");
         MYSERIAL.begin(1152000);
         return;
-=======
     } else if(code_seen("Beat")) {
         // Kick farm link timer
         kicktime = millis();
->>>>>>> 734ca2eb
+
     }
     //else if (code_seen('Cal')) {
 		//  lcd_calibration();
