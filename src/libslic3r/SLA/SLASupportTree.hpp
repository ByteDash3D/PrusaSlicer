#ifndef SLASUPPORTTREE_HPP
#define SLASUPPORTTREE_HPP

#include <vector>
#include <array>
#include <cstdint>
#include <memory>
#include <Eigen/Geometry>

#include "SLACommon.hpp"


namespace Slic3r {

// Needed types from Point.hpp
typedef int32_t coord_t;
typedef Eigen::Matrix<double,   3, 1, Eigen::DontAlign> Vec3d;
typedef Eigen::Matrix<float,    3, 1, Eigen::DontAlign> Vec3f;
typedef Eigen::Matrix<coord_t,  3, 1, Eigen::DontAlign> Vec3crd;
typedef std::vector<Vec3d>                              Pointf3s;
typedef std::vector<Vec3crd>                            Points3;

class TriangleMesh;
class Model;
class ModelInstance;
class ModelObject;
class ExPolygon;

using SliceLayer = std::vector<ExPolygon>;
using SlicedSupports = std::vector<SliceLayer>;

namespace sla {

enum class PillarConnectionMode {
    zigzag,
    cross,
    dynamic
};

struct SupportConfig {
    // Radius in mm of the pointing side of the head.
    double head_front_radius_mm = 0.2;

    // How much the pinhead has to penetrate the model surface
    double head_penetration_mm = 0.5;

    // Radius of the back side of the 3d arrow.
    double head_back_radius_mm = 0.5;

    // Width in mm from the back sphere center to the front sphere center.
    double head_width_mm = 1.0;

    // Radius in mm of the support pillars. The actual radius of the pillars
    // beginning with a head will not be higher than head_back_radius but the
    // headless pillars will have half of this value.
    double headless_pillar_radius_mm = 0.4;

    // How to connect pillars
    PillarConnectionMode pillar_connection_mode = PillarConnectionMode::dynamic;

    // TODO: unimplemented at the moment. This coefficient will have an impact
    // when bridges and pillars are merged. The resulting pillar should be a bit
    // thicker than the ones merging into it. How much thicker? I don't know
    // but it will be derived from this value.
    double pillar_widening_factor = 0.5;

    // Radius in mm of the pillar base.
    double base_radius_mm = 2.0;

    // The height of the pillar base cone in mm.
    double base_height_mm = 1.0;

    // The default angle for connecting support sticks and junctions.
    double tilt = M_PI/4;

    // The max length of a bridge in mm
    double max_bridge_length_mm = 15.0;

    // The elevation in Z direction upwards. This is the space between the pad
    // and the model object's bounding box bottom.
    double object_elevation_mm = 10;

    // The max Z angle for a normal at which it will get completely ignored.
    double normal_cutoff_angle = 150.0 * M_PI / 180.0;

};

struct PoolConfig;

/// A Control structure for the support calculation. Consists of the status
/// indicator callback and the stop condition predicate.
struct Controller {

    // This will signal the status of the calculation to the front-end
    std::function<void(unsigned, const std::string&)> statuscb =
            [](unsigned, const std::string&){};

    // Returns true if the calculation should be aborted.
    std::function<bool(void)> stopcondition = [](){ return false; };

    // Similar to cancel callback. This should check the stop condition and
    // if true, throw an appropriate exception. (TriangleMeshSlicer needs this)
    // consider it a hard abort. stopcondition is permits the algorithm to
    // terminate itself
    std::function<void(void)> cancelfn = [](){};
};

<<<<<<< HEAD
=======
/// An index-triangle structure for libIGL functions. Also serves as an
/// alternative (raw) input format for the SLASupportTree
class EigenMesh3D {
    class AABBImpl;

    Eigen::MatrixXd m_V;
    Eigen::MatrixXi m_F;
    double m_ground_level = 0;

    std::unique_ptr<AABBImpl> m_aabb;
public:

    EigenMesh3D(const TriangleMesh&);
    EigenMesh3D(const EigenMesh3D& other);
    EigenMesh3D& operator=(const EigenMesh3D&);

    ~EigenMesh3D();

    inline double ground_level() const { return m_ground_level; }

    inline const Eigen::MatrixXd& V() const { return m_V; }
    inline const Eigen::MatrixXi& F() const { return m_F; }

    // Result of a raycast
    class hit_result {
        double m_t = std::numeric_limits<double>::infinity();
        int m_face_id = -1;
        const EigenMesh3D& m_mesh;
        Vec3d m_dir;
        inline hit_result(const EigenMesh3D& em): m_mesh(em) {}
        friend class EigenMesh3D;
    public:

        inline double distance() const { return m_t; }

        inline int face() const { return m_face_id; }

        inline Vec3d normal() const {
            if(m_face_id < 0) return {};
            auto trindex    = m_mesh.m_F.row(m_face_id);
            const Vec3d& p1 = m_mesh.V().row(trindex(0));
            const Vec3d& p2 = m_mesh.V().row(trindex(1));
            const Vec3d& p3 = m_mesh.V().row(trindex(2));
            Eigen::Vector3d U = p2 - p1;
            Eigen::Vector3d V = p3 - p1;
            return U.cross(V).normalized();
        }

        inline bool is_inside() {
            return m_face_id >= 0 && normal().dot(m_dir) > 0;
        }
    };

    // Casting a ray on the mesh, returns the distance where the hit occures.
    hit_result query_ray_hit(const Vec3d &s, const Vec3d &dir) const;

    class si_result {
        double m_value;
        int m_fidx;
        Vec3d m_p;
        si_result(double val, int i, const Vec3d& c):
            m_value(val), m_fidx(i), m_p(c) {}
        friend class EigenMesh3D;
    public:

        si_result() = delete;

        double value() const { return m_value; }
        operator double() const { return m_value; }
        const Vec3d& point_on_mesh() const { return m_p; }
        int F_idx() const { return m_fidx; }
    };

    // The signed distance from a point to the mesh. Outputs the distance,
    // the index of the triangle and the closest point in mesh coordinate space.
    si_result signed_distance(const Vec3d& p) const;

    bool inside(const Vec3d& p) const;
};

>>>>>>> e59a10e0
using PointSet = Eigen::MatrixXd;

//EigenMesh3D to_eigenmesh(const TriangleMesh& m);

// needed for find best rotation
//EigenMesh3D to_eigenmesh(const ModelObject& model);

// Simple conversion of 'vector of points' to an Eigen matrix
PointSet    to_point_set(const std::vector<sla::SupportPoint>&);


/* ************************************************************************** */

/// Just a wrapper to the runtime error to be recognizable in try blocks
class SLASupportsStoppedException: public std::runtime_error {
public:
    using std::runtime_error::runtime_error;
    SLASupportsStoppedException();
};

/// The class containing mesh data for the generated supports.
class SLASupportTree {
    class Impl;
    std::unique_ptr<Impl> m_impl;

    Impl& get() { return *m_impl; }
    const Impl& get() const { return *m_impl; }

    friend void add_sla_supports(Model&,
                                 const SupportConfig&,
                                 const Controller&);

    /// Generate the 3D supports for a model intended for SLA print.
    bool generate(const PointSet& pts,
                  const EigenMesh3D& mesh,
                  const SupportConfig& cfg = {},
                  const Controller& ctl = {});
public:

    SLASupportTree();

    SLASupportTree(const PointSet& pts,
                   const EigenMesh3D& em,
                   const SupportConfig& cfg = {},
                   const Controller& ctl = {});

    SLASupportTree(const SLASupportTree&);
    SLASupportTree& operator=(const SLASupportTree&);

    ~SLASupportTree();

    /// Get the whole mesh united into the output TriangleMesh
    /// WITHOUT THE PAD
    const TriangleMesh& merged_mesh() const;

    void merged_mesh_with_pad(TriangleMesh&) const;

    /// Get the sliced 2d layers of the support geometry.
    SlicedSupports slice(float layerh, float init_layerh = -1.0) const;

    /// Adding the "pad" (base pool) under the supports
    const TriangleMesh& add_pad(const SliceLayer& baseplate,
                                const PoolConfig& pcfg) const;

    /// Get the pad geometry
    const TriangleMesh& get_pad() const;

    void remove_pad();

};

}

}

#endif // SLASUPPORTTREE_HPP<|MERGE_RESOLUTION|>--- conflicted
+++ resolved
@@ -105,89 +105,6 @@
     std::function<void(void)> cancelfn = [](){};
 };
 
-<<<<<<< HEAD
-=======
-/// An index-triangle structure for libIGL functions. Also serves as an
-/// alternative (raw) input format for the SLASupportTree
-class EigenMesh3D {
-    class AABBImpl;
-
-    Eigen::MatrixXd m_V;
-    Eigen::MatrixXi m_F;
-    double m_ground_level = 0;
-
-    std::unique_ptr<AABBImpl> m_aabb;
-public:
-
-    EigenMesh3D(const TriangleMesh&);
-    EigenMesh3D(const EigenMesh3D& other);
-    EigenMesh3D& operator=(const EigenMesh3D&);
-
-    ~EigenMesh3D();
-
-    inline double ground_level() const { return m_ground_level; }
-
-    inline const Eigen::MatrixXd& V() const { return m_V; }
-    inline const Eigen::MatrixXi& F() const { return m_F; }
-
-    // Result of a raycast
-    class hit_result {
-        double m_t = std::numeric_limits<double>::infinity();
-        int m_face_id = -1;
-        const EigenMesh3D& m_mesh;
-        Vec3d m_dir;
-        inline hit_result(const EigenMesh3D& em): m_mesh(em) {}
-        friend class EigenMesh3D;
-    public:
-
-        inline double distance() const { return m_t; }
-
-        inline int face() const { return m_face_id; }
-
-        inline Vec3d normal() const {
-            if(m_face_id < 0) return {};
-            auto trindex    = m_mesh.m_F.row(m_face_id);
-            const Vec3d& p1 = m_mesh.V().row(trindex(0));
-            const Vec3d& p2 = m_mesh.V().row(trindex(1));
-            const Vec3d& p3 = m_mesh.V().row(trindex(2));
-            Eigen::Vector3d U = p2 - p1;
-            Eigen::Vector3d V = p3 - p1;
-            return U.cross(V).normalized();
-        }
-
-        inline bool is_inside() {
-            return m_face_id >= 0 && normal().dot(m_dir) > 0;
-        }
-    };
-
-    // Casting a ray on the mesh, returns the distance where the hit occures.
-    hit_result query_ray_hit(const Vec3d &s, const Vec3d &dir) const;
-
-    class si_result {
-        double m_value;
-        int m_fidx;
-        Vec3d m_p;
-        si_result(double val, int i, const Vec3d& c):
-            m_value(val), m_fidx(i), m_p(c) {}
-        friend class EigenMesh3D;
-    public:
-
-        si_result() = delete;
-
-        double value() const { return m_value; }
-        operator double() const { return m_value; }
-        const Vec3d& point_on_mesh() const { return m_p; }
-        int F_idx() const { return m_fidx; }
-    };
-
-    // The signed distance from a point to the mesh. Outputs the distance,
-    // the index of the triangle and the closest point in mesh coordinate space.
-    si_result signed_distance(const Vec3d& p) const;
-
-    bool inside(const Vec3d& p) const;
-};
-
->>>>>>> e59a10e0
 using PointSet = Eigen::MatrixXd;
 
 //EigenMesh3D to_eigenmesh(const TriangleMesh& m);
