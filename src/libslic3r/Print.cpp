--- conflicted
+++ resolved
@@ -1701,18 +1701,11 @@
 			(float)m_config.filament_cooling_initial_speed.get_at(i),
 			(float)m_config.filament_cooling_final_speed.get_at(i),
             m_config.filament_ramming_parameters.get_at(i),
-<<<<<<< HEAD
-			(float)m_config.nozzle_diameter.get_at(i));
-
-    m_wipe_tower_data.priming = Slic3r::make_unique<WipeTower::ToolChangeResult>(
-        wipe_tower.prime((float)this->skirt_first_layer_height(), m_wipe_tower_data.tool_ordering.all_extruders(), false));
-=======
             m_config.filament_max_volumetric_speed.get_at(i),
             m_config.nozzle_diameter.get_at(i));
 
     m_wipe_tower_data.priming = Slic3r::make_unique<std::vector<WipeTower::ToolChangeResult>>(
-        wipe_tower.prime(this->skirt_first_layer_height(), m_wipe_tower_data.tool_ordering.all_extruders(), false));
->>>>>>> 4b9e366f
+        wipe_tower.prime((float)this->skirt_first_layer_height(), m_wipe_tower_data.tool_ordering.all_extruders(), false));
 
     // Lets go through the wipe tower layers and determine pairs of extruder changes for each
     // to pass to wipe_tower (so that it can use it for planning the layout of the tower)
