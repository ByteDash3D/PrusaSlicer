#include "MeshUtils.hpp"

#include "libslic3r/Tesselate.hpp"
#include "libslic3r/TriangleMesh.hpp"
#include "libslic3r/TriangleMeshSlicer.hpp"
#include "libslic3r/ClipperUtils.hpp"
#include "libslic3r/Model.hpp"

#if ENABLE_LEGACY_OPENGL_REMOVAL
#include "slic3r/GUI/GUI_App.hpp"
<<<<<<< HEAD
#include "slic3r/GUI/Plater.hpp"
#endif // ENABLE_LEGACY_OPENGL_REMOVAL
#include "slic3r/GUI/Camera.hpp"
=======
#endif // ENABLE_LEGACY_OPENGL_REMOVAL
#include "slic3r/GUI/Camera.hpp"
#if ENABLE_GL_SHADERS_ATTRIBUTES
#include "slic3r/GUI/Plater.hpp"
#endif // ENABLE_GL_SHADERS_ATTRIBUTES
>>>>>>> 42dbaf92

#include <GL/glew.h>

#include <igl/unproject.h>


namespace Slic3r {
namespace GUI {

void MeshClipper::set_plane(const ClippingPlane& plane)
{
    if (m_plane != plane) {
        m_plane = plane;
        m_triangles_valid = false;
    }
}


void MeshClipper::set_limiting_plane(const ClippingPlane& plane)
{
    if (m_limiting_plane != plane) {
        m_limiting_plane = plane;
        m_triangles_valid = false;
    }
}



void MeshClipper::set_mesh(const TriangleMesh& mesh)
{
    if (m_mesh != &mesh) {
        m_mesh = &mesh;
        m_triangles_valid = false;
        m_triangles2d.resize(0);
    }
}

void MeshClipper::set_negative_mesh(const TriangleMesh& mesh)
{
    if (m_negative_mesh != &mesh) {
        m_negative_mesh = &mesh;
        m_triangles_valid = false;
        m_triangles2d.resize(0);
    }
}



void MeshClipper::set_transformation(const Geometry::Transformation& trafo)
{
    if (! m_trafo.get_matrix().isApprox(trafo.get_matrix())) {
        m_trafo = trafo;
        m_triangles_valid = false;
        m_triangles2d.resize(0);
    }
}

#if ENABLE_LEGACY_OPENGL_REMOVAL
void MeshClipper::render_cut(const ColorRGBA& color)
#else
void MeshClipper::render_cut()
#endif // ENABLE_LEGACY_OPENGL_REMOVAL
{
    if (! m_triangles_valid)
        recalculate_triangles();

#if ENABLE_LEGACY_OPENGL_REMOVAL
    if (m_model.vertices_count() == 0 || m_model.indices_count() == 0)
        return;

    GLShaderProgram* curr_shader = wxGetApp().get_current_shader();
    if (curr_shader != nullptr)
        curr_shader->stop_using();

    GLShaderProgram* shader = wxGetApp().get_shader("flat");
    if (shader != nullptr) {
        shader->start_using();
<<<<<<< HEAD
        const Camera& camera = wxGetApp().plater()->get_camera();
        shader->set_uniform("view_model_matrix", camera.get_view_matrix());
        shader->set_uniform("projection_matrix", camera.get_projection_matrix());
=======
#if ENABLE_GL_SHADERS_ATTRIBUTES
        const Camera& camera = wxGetApp().plater()->get_camera();
        shader->set_uniform("view_model_matrix", camera.get_view_matrix());
        shader->set_uniform("projection_matrix", camera.get_projection_matrix());
#endif // ENABLE_GL_SHADERS_ATTRIBUTES
>>>>>>> 42dbaf92
        m_model.set_color(color);
        m_model.render();
        shader->stop_using();
    }

    if (curr_shader != nullptr)
        curr_shader->start_using();
#else
    if (m_vertex_array.has_VBOs())
        m_vertex_array.render();
#endif // ENABLE_LEGACY_OPENGL_REMOVAL
}



void MeshClipper::recalculate_triangles()
{
#if ENABLE_WORLD_COORDINATE
    const Transform3f instance_matrix_no_translation_no_scaling = m_trafo.get_rotation_matrix().cast<float>();
#else
    const Transform3f& instance_matrix_no_translation_no_scaling = m_trafo.get_matrix(true,false,true).cast<float>();
#endif // ENABLE_WORLD_COORDINATE
    // Calculate clipping plane normal in mesh coordinates.
    const Vec3f up_noscale = instance_matrix_no_translation_no_scaling.inverse() * m_plane.get_normal().cast<float>();
    const Vec3d up = up_noscale.cast<double>().cwiseProduct(m_trafo.get_scaling_factor());
    // Calculate distance from mesh origin to the clipping plane (in mesh coordinates).
    const float height_mesh = m_plane.distance(m_trafo.get_offset()) * (up_noscale.norm()/up.norm());

    // Now do the cutting
    MeshSlicingParams slicing_params;
    slicing_params.trafo.rotate(Eigen::Quaternion<double, Eigen::DontAlign>::FromTwoVectors(up, Vec3d::UnitZ()));

    ExPolygons expolys = union_ex(slice_mesh(m_mesh->its, height_mesh, slicing_params));

    if (m_negative_mesh && !m_negative_mesh->empty()) {
        const ExPolygons neg_expolys = union_ex(slice_mesh(m_negative_mesh->its, height_mesh, slicing_params));
        expolys = diff_ex(expolys, neg_expolys);
    }

    // Triangulate and rotate the cut into world coords:
    Eigen::Quaterniond q;
    q.setFromTwoVectors(Vec3d::UnitZ(), up);
    Transform3d tr = Transform3d::Identity();
    tr.rotate(q);
    tr = m_trafo.get_matrix() * tr;

    if (m_limiting_plane != ClippingPlane::ClipsNothing())
    {
        // Now remove whatever ended up below the limiting plane (e.g. sinking objects).
        // First transform the limiting plane from world to mesh coords.
        // Note that inverse of tr transforms the plane from world to horizontal.
        const Vec3d normal_old = m_limiting_plane.get_normal().normalized();
        const Vec3d normal_new = (tr.matrix().block<3,3>(0,0).transpose() * normal_old).normalized();

        // normal_new should now be the plane normal in mesh coords. To find the offset,
        // transform a point and set offset so it belongs to the transformed plane.
        Vec3d pt = Vec3d::Zero();
        const double plane_offset = m_limiting_plane.get_data()[3];
        if (std::abs(normal_old.z()) > 0.5) // normal is normalized, at least one of the coords if larger than sqrt(3)/3 = 0.57
            pt.z() = - plane_offset / normal_old.z();
        else if (std::abs(normal_old.y()) > 0.5)
            pt.y() = - plane_offset / normal_old.y();
        else
            pt.x() = - plane_offset / normal_old.x();
        pt = tr.inverse() * pt;
        const double offset = -(normal_new.dot(pt));

        if (std::abs(normal_old.dot(m_plane.get_normal().normalized())) > 0.99) {
            // The cuts are parallel, show all or nothing.
            if (normal_old.dot(m_plane.get_normal().normalized()) < 0.0 && offset < height_mesh)
                expolys.clear();
        } else {
            // The cut is a horizontal plane defined by z=height_mesh.
            // ax+by+e=0 is the line of intersection with the limiting plane.
            // Normalized so a^2 + b^2 = 1.
            const double len = std::hypot(normal_new.x(), normal_new.y());
            if (len == 0.)
                return;
            const double a = normal_new.x() / len;
            const double b = normal_new.y() / len;
            const double e = (normal_new.z() * height_mesh + offset) / len;

            // We need a half-plane to limit the cut. Get angle of the intersecting line.
            double angle = (b != 0.0) ? std::atan(-a / b) : ((a < 0.0) ? -0.5 * M_PI : 0.5 * M_PI);
            if (b > 0) // select correct half-plane
                angle += M_PI;

            // We'll take a big rectangle above x-axis and rotate and translate
            // it so it lies on our line. This will be the figure to subtract
            // from the cut. The coordinates must not overflow after the transform,
            // make the rectangle a bit smaller.
            const coord_t size = (std::numeric_limits<coord_t>::max() - scale_(std::max(std::abs(e*a), std::abs(e*b)))) / 4;
            Polygons ep {Polygon({Point(-size, 0), Point(size, 0), Point(size, 2*size), Point(-size, 2*size)})};
            ep.front().rotate(angle);
            ep.front().translate(scale_(-e * a), scale_(-e * b));
            expolys = diff_ex(expolys, ep);
        }
    }

    m_triangles2d = triangulate_expolygons_2f(expolys, m_trafo.get_matrix().matrix().determinant() < 0.);

    tr.pretranslate(0.001 * m_plane.get_normal().normalized()); // to avoid z-fighting

#if ENABLE_LEGACY_OPENGL_REMOVAL
    m_model.reset();

    GLModel::Geometry init_data;
    init_data.format = { GLModel::Geometry::EPrimitiveType::Triangles, GLModel::Geometry::EVertexLayout::P3N3 };
    init_data.reserve_vertices(m_triangles2d.size());
    init_data.reserve_indices(m_triangles2d.size());

    // vertices + indices
    for (auto it = m_triangles2d.cbegin(); it != m_triangles2d.cend(); it = it + 3) {
        init_data.add_vertex((Vec3f)(tr * Vec3d((*(it + 0)).x(), (*(it + 0)).y(), height_mesh)).cast<float>(), (Vec3f)up.cast<float>());
        init_data.add_vertex((Vec3f)(tr * Vec3d((*(it + 1)).x(), (*(it + 1)).y(), height_mesh)).cast<float>(), (Vec3f)up.cast<float>());
        init_data.add_vertex((Vec3f)(tr * Vec3d((*(it + 2)).x(), (*(it + 2)).y(), height_mesh)).cast<float>(), (Vec3f)up.cast<float>());
        const size_t idx = it - m_triangles2d.cbegin();
        init_data.add_triangle((unsigned int)idx, (unsigned int)idx + 1, (unsigned int)idx + 2);
    }

    if (!init_data.is_empty())
        m_model.init_from(std::move(init_data));
#else
    m_vertex_array.release_geometry();
    for (auto it=m_triangles2d.cbegin(); it != m_triangles2d.cend(); it=it+3) {
        m_vertex_array.push_geometry(tr * Vec3d((*(it+0))(0), (*(it+0))(1), height_mesh), up);
        m_vertex_array.push_geometry(tr * Vec3d((*(it+1))(0), (*(it+1))(1), height_mesh), up);
        m_vertex_array.push_geometry(tr * Vec3d((*(it+2))(0), (*(it+2))(1), height_mesh), up);
        const size_t idx = it - m_triangles2d.cbegin();
        m_vertex_array.push_triangle(idx, idx+1, idx+2);
    }
    m_vertex_array.finalize_geometry(true);
#endif // ENABLE_LEGACY_OPENGL_REMOVAL

    m_triangles_valid = true;
}


Vec3f MeshRaycaster::get_triangle_normal(size_t facet_idx) const
{
    return m_normals[facet_idx];
}

void MeshRaycaster::line_from_mouse_pos(const Vec2d& mouse_pos, const Transform3d& trafo, const Camera& camera,
                                        Vec3d& point, Vec3d& direction) const
{
    Matrix4d modelview = camera.get_view_matrix().matrix();
    Matrix4d projection= camera.get_projection_matrix().matrix();
    Vec4i viewport(camera.get_viewport().data());

    Vec3d pt1;
    Vec3d pt2;
    igl::unproject(Vec3d(mouse_pos(0), viewport[3] - mouse_pos(1), 0.),
                   modelview, projection, viewport, pt1);
    igl::unproject(Vec3d(mouse_pos(0), viewport[3] - mouse_pos(1), 1.),
                   modelview, projection, viewport, pt2);

    Transform3d inv = trafo.inverse();
    pt1 = inv * pt1;
    pt2 = inv * pt2;

    point = pt1;
    direction = pt2-pt1;
}


bool MeshRaycaster::unproject_on_mesh(const Vec2d& mouse_pos, const Transform3d& trafo, const Camera& camera,
                                      Vec3f& position, Vec3f& normal, const ClippingPlane* clipping_plane,
                                      size_t* facet_idx) const
{
    Vec3d point;
    Vec3d direction;
    line_from_mouse_pos(mouse_pos, trafo, camera, point, direction);

<<<<<<< HEAD
    std::vector<sla::IndexedMesh::hit_result> hits = m_emesh.query_ray_hits(point, direction);
=======
    std::vector<AABBMesh::hit_result> hits = m_emesh.query_ray_hits(point, direction);
>>>>>>> 42dbaf92

    if (hits.empty())
        return false; // no intersection found

    unsigned i = 0;

    // Remove points that are obscured or cut by the clipping plane.
    // Also, remove anything below the bed (sinking objects).
    for (i=0; i<hits.size(); ++i) {
        Vec3d transformed_hit = trafo * hits[i].position();
        if (transformed_hit.z() >= SINKING_Z_THRESHOLD &&
            (! clipping_plane || ! clipping_plane->is_point_clipped(transformed_hit)))
            break;
    }

    if (i==hits.size() || (hits.size()-i) % 2 != 0) {
        // All hits are either clipped, or there is an odd number of unclipped
        // hits - meaning the nearest must be from inside the mesh.
        return false;
    }

    // Now stuff the points in the provided vector and calculate normals if asked about them:
    position = hits[i].position().cast<float>();
    normal = hits[i].normal().cast<float>();

    if (facet_idx)
        *facet_idx = hits[i].face();

    return true;
}


std::vector<unsigned> MeshRaycaster::get_unobscured_idxs(const Geometry::Transformation& trafo, const Camera& camera, const std::vector<Vec3f>& points,
                                                       const ClippingPlane* clipping_plane) const
{
    std::vector<unsigned> out;

#if ENABLE_WORLD_COORDINATE
    const Transform3d instance_matrix_no_translation_no_scaling = trafo.get_rotation_matrix();
#else
    const Transform3d& instance_matrix_no_translation_no_scaling = trafo.get_matrix(true,false,true);
#endif // ENABLE_WORLD_COORDINATE
    Vec3d direction_to_camera = -camera.get_dir_forward();
    Vec3d direction_to_camera_mesh = (instance_matrix_no_translation_no_scaling.inverse() * direction_to_camera).normalized().eval();
    direction_to_camera_mesh = direction_to_camera_mesh.cwiseProduct(trafo.get_scaling_factor());
    const Transform3d inverse_trafo = trafo.get_matrix().inverse();

    for (size_t i=0; i<points.size(); ++i) {
        const Vec3f& pt = points[i];
        if (clipping_plane && clipping_plane->is_point_clipped(pt.cast<double>()))
            continue;

        bool is_obscured = false;
        // Cast a ray in the direction of the camera and look for intersection with the mesh:
<<<<<<< HEAD
        std::vector<sla::IndexedMesh::hit_result> hits;
=======
        std::vector<AABBMesh::hit_result> hits;
>>>>>>> 42dbaf92
        // Offset the start of the ray by EPSILON to account for numerical inaccuracies.
        hits = m_emesh.query_ray_hits((inverse_trafo * pt.cast<double>() + direction_to_camera_mesh * EPSILON),
                                      direction_to_camera_mesh);

        if (! hits.empty()) {
            // If the closest hit facet normal points in the same direction as the ray,
            // we are looking through the mesh and should therefore discard the point:
            if (hits.front().normal().dot(direction_to_camera_mesh.cast<double>()) > 0)
                is_obscured = true;

            // Eradicate all hits that the caller wants to ignore
            for (unsigned j=0; j<hits.size(); ++j) {
                if (clipping_plane && clipping_plane->is_point_clipped(trafo.get_matrix() * hits[j].position())) {
                    hits.erase(hits.begin()+j);
                    --j;
                }
            }

            // FIXME: the intersection could in theory be behind the camera, but as of now we only have camera direction.
            // Also, the threshold is in mesh coordinates, not in actual dimensions.
            if (! hits.empty())
                is_obscured = true;
        }
        if (! is_obscured)
            out.push_back(i);
    }
    return out;
}


Vec3f MeshRaycaster::get_closest_point(const Vec3f& point, Vec3f* normal) const
{
    int idx = 0;
    Vec3d closest_point;
<<<<<<< HEAD
    m_emesh.squared_distance(point.cast<double>(), idx, closest_point);
    if (normal)
=======
    Vec3d pointd = point.cast<double>();
    m_emesh.squared_distance(pointd, idx, closest_point);
    if (normal)
        // TODO: consider: get_normal(m_emesh, pointd).cast<float>();
>>>>>>> 42dbaf92
        *normal = m_normals[idx];

    return closest_point.cast<float>();
}

int MeshRaycaster::get_closest_facet(const Vec3f &point) const
{
    int   facet_idx = 0;
    Vec3d closest_point;
    m_emesh.squared_distance(point.cast<double>(), facet_idx, closest_point);
    return facet_idx;
}

} // namespace GUI
} // namespace Slic3r<|MERGE_RESOLUTION|>--- conflicted
+++ resolved
@@ -8,17 +8,9 @@
 
 #if ENABLE_LEGACY_OPENGL_REMOVAL
 #include "slic3r/GUI/GUI_App.hpp"
-<<<<<<< HEAD
 #include "slic3r/GUI/Plater.hpp"
 #endif // ENABLE_LEGACY_OPENGL_REMOVAL
 #include "slic3r/GUI/Camera.hpp"
-=======
-#endif // ENABLE_LEGACY_OPENGL_REMOVAL
-#include "slic3r/GUI/Camera.hpp"
-#if ENABLE_GL_SHADERS_ATTRIBUTES
-#include "slic3r/GUI/Plater.hpp"
-#endif // ENABLE_GL_SHADERS_ATTRIBUTES
->>>>>>> 42dbaf92
 
 #include <GL/glew.h>
 
@@ -96,17 +88,9 @@
     GLShaderProgram* shader = wxGetApp().get_shader("flat");
     if (shader != nullptr) {
         shader->start_using();
-<<<<<<< HEAD
         const Camera& camera = wxGetApp().plater()->get_camera();
         shader->set_uniform("view_model_matrix", camera.get_view_matrix());
         shader->set_uniform("projection_matrix", camera.get_projection_matrix());
-=======
-#if ENABLE_GL_SHADERS_ATTRIBUTES
-        const Camera& camera = wxGetApp().plater()->get_camera();
-        shader->set_uniform("view_model_matrix", camera.get_view_matrix());
-        shader->set_uniform("projection_matrix", camera.get_projection_matrix());
-#endif // ENABLE_GL_SHADERS_ATTRIBUTES
->>>>>>> 42dbaf92
         m_model.set_color(color);
         m_model.render();
         shader->stop_using();
@@ -281,11 +265,7 @@
     Vec3d direction;
     line_from_mouse_pos(mouse_pos, trafo, camera, point, direction);
 
-<<<<<<< HEAD
-    std::vector<sla::IndexedMesh::hit_result> hits = m_emesh.query_ray_hits(point, direction);
-=======
     std::vector<AABBMesh::hit_result> hits = m_emesh.query_ray_hits(point, direction);
->>>>>>> 42dbaf92
 
     if (hits.empty())
         return false; // no intersection found
@@ -340,11 +320,7 @@
 
         bool is_obscured = false;
         // Cast a ray in the direction of the camera and look for intersection with the mesh:
-<<<<<<< HEAD
-        std::vector<sla::IndexedMesh::hit_result> hits;
-=======
         std::vector<AABBMesh::hit_result> hits;
->>>>>>> 42dbaf92
         // Offset the start of the ray by EPSILON to account for numerical inaccuracies.
         hits = m_emesh.query_ray_hits((inverse_trafo * pt.cast<double>() + direction_to_camera_mesh * EPSILON),
                                       direction_to_camera_mesh);
@@ -379,15 +355,10 @@
 {
     int idx = 0;
     Vec3d closest_point;
-<<<<<<< HEAD
-    m_emesh.squared_distance(point.cast<double>(), idx, closest_point);
-    if (normal)
-=======
     Vec3d pointd = point.cast<double>();
     m_emesh.squared_distance(pointd, idx, closest_point);
     if (normal)
         // TODO: consider: get_normal(m_emesh, pointd).cast<float>();
->>>>>>> 42dbaf92
         *normal = m_normals[idx];
 
     return closest_point.cast<float>();
