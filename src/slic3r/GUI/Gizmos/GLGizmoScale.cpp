// Include GLGizmoBase.hpp before I18N.hpp as it includes some libigl code, which overrides our localization "L" macro.
#include "GLGizmoScale.hpp"
#include "slic3r/GUI/GLCanvas3D.hpp"
#include "slic3r/GUI/GUI_App.hpp"
<<<<<<< HEAD
#if ENABLE_WORLD_COORDINATE
#include "slic3r/GUI/GUI_ObjectManipulation.hpp"
#endif // ENABLE_WORLD_COORDINATE
=======
#if ENABLE_GL_SHADERS_ATTRIBUTES
#include "slic3r/GUI/Plater.hpp"
#endif // ENABLE_GL_SHADERS_ATTRIBUTES
>>>>>>> 2f572d3c

#include <GL/glew.h>

#include <wx/utils.h>

namespace Slic3r {
namespace GUI {


const double GLGizmoScale3D::Offset = 5.0;

GLGizmoScale3D::GLGizmoScale3D(GLCanvas3D& parent, const std::string& icon_filename, unsigned int sprite_id)
    : GLGizmoBase(parent, icon_filename, sprite_id)
    , m_scale(Vec3d::Ones())
    , m_offset(Vec3d::Zero())
    , m_snap_step(0.05)
    , m_base_color(DEFAULT_BASE_COLOR)
    , m_drag_color(DEFAULT_DRAG_COLOR)
    , m_highlight_color(DEFAULT_HIGHLIGHT_COLOR)
{
#if ENABLE_LEGACY_OPENGL_REMOVAL
    m_grabber_connections[0].grabber_indices = { 0, 1 };
    m_grabber_connections[1].grabber_indices = { 2, 3 };
    m_grabber_connections[2].grabber_indices = { 4, 5 };
    m_grabber_connections[3].grabber_indices = { 6, 7 };
    m_grabber_connections[4].grabber_indices = { 7, 8 }; 
    m_grabber_connections[5].grabber_indices = { 8, 9 };
    m_grabber_connections[6].grabber_indices = { 9, 6 };
#endif // ENABLE_LEGACY_OPENGL_REMOVAL
}

std::string GLGizmoScale3D::get_tooltip() const
{
    const Selection& selection = m_parent.get_selection();

    Vec3d scale = 100.0 * Vec3d::Ones();
    if (selection.is_single_full_instance())
        scale = 100.0 * selection.get_volume(*selection.get_volume_idxs().begin())->get_instance_scaling_factor();
#if ENABLE_WORLD_COORDINATE
    else if (selection.is_single_volume_or_modifier())
#else
    else if (selection.is_single_modifier() || selection.is_single_volume())
#endif // ENABLE_WORLD_COORDINATE
        scale = 100.0 * selection.get_volume(*selection.get_volume_idxs().begin())->get_volume_scaling_factor();

    if (m_hover_id == 0 || m_hover_id == 1 || m_grabbers[0].dragging || m_grabbers[1].dragging)
        return "X: " + format(scale.x(), 4) + "%";
    else if (m_hover_id == 2 || m_hover_id == 3 || m_grabbers[2].dragging || m_grabbers[3].dragging)
        return "Y: " + format(scale.y(), 4) + "%";
    else if (m_hover_id == 4 || m_hover_id == 5 || m_grabbers[4].dragging || m_grabbers[5].dragging)
        return "Z: " + format(scale.z(), 4) + "%";
    else if (m_hover_id == 6 || m_hover_id == 7 || m_hover_id == 8 || m_hover_id == 9 || 
        m_grabbers[6].dragging || m_grabbers[7].dragging || m_grabbers[8].dragging || m_grabbers[9].dragging)
    {
        std::string tooltip = "X: " + format(scale.x(), 4) + "%\n";
        tooltip += "Y: " + format(scale.y(), 4) + "%\n";
        tooltip += "Z: " + format(scale.z(), 4) + "%";
        return tooltip;
    }
    else
        return "";
}

bool GLGizmoScale3D::on_mouse(const wxMouseEvent &mouse_event)
{
    if (mouse_event.Dragging()) {
        if (m_dragging) {
#if ENABLE_WORLD_COORDINATE_SCALE_REVISITED
            int res = 1;
            if (m_scale.x() != m_scale.y() || m_scale.x() != m_scale.z())
                res = m_parent.get_selection().bake_transform_if_needed();

            if (res != 1) {
                do_stop_dragging(true);
                return true;
            }
            else {
#endif // ENABLE_WORLD_COORDINATE_SCALE_REVISITED
            // Apply new temporary scale factors
#if ENABLE_WORLD_COORDINATE
                TransformationType transformation_type;
                if (!wxGetApp().obj_manipul()->is_world_coordinates())
                    transformation_type.set_local();
#else
                TransformationType transformation_type(TransformationType::Local_Absolute_Joint);
#endif // ENABLE_WORLD_COORDINATE
                if (mouse_event.AltDown()) transformation_type.set_independent();

                Selection &selection = m_parent.get_selection();
                selection.scale(m_scale, transformation_type);
#if ENABLE_WORLD_COORDINATE
                if (mouse_event.CmdDown()) selection.translate(m_offset, wxGetApp().obj_manipul()->get_coordinates_type());
#else
                if (mouse_event.CmdDown()) selection.translate(m_offset, true);
#endif // ENABLE_WORLD_COORDINATE
#if ENABLE_WORLD_COORDINATE_SCALE_REVISITED
            }
#endif // ENABLE_WORLD_COORDINATE_SCALE_REVISITED
        }
    }
    return use_grabbers(mouse_event);
}

void GLGizmoScale3D::data_changed()
{
    const Selection &selection = m_parent.get_selection();
#if ENABLE_WORLD_COORDINATE
#if !ENABLE_WORLD_COORDINATE_SCALE_REVISITED
    bool enable_scale_xyz = !selection.requires_uniform_scale();
#endif // !ENABLE_WORLD_COORDINATE_SCALE_REVISITED
#else
    bool             enable_scale_xyz = selection.is_single_full_instance() ||
                            selection.is_single_volume() ||
                            selection.is_single_modifier();
#endif // ENABLE_WORLD_COORDINATE
#if ENABLE_WORLD_COORDINATE_SCALE_REVISITED
    if (selection.is_single_full_instance() || selection.is_single_volume_or_modifier()) {
#else
    for (unsigned int i = 0; i < 6; ++i)
        m_grabbers[i].enabled = enable_scale_xyz;

    if (enable_scale_xyz) {
#endif // ENABLE_WORLD_COORDINATE_SCALE_REVISITED

        // all volumes in the selection belongs to the same instance, any of
        // them contains the needed data, so we take the first
        const GLVolume *volume = selection.get_volume(*selection.get_volume_idxs().begin());
        if (selection.is_single_full_instance())
            set_scale(volume->get_instance_scaling_factor());
#if ENABLE_WORLD_COORDINATE
        else if (selection.is_single_volume_or_modifier())
#else
        else if (selection.is_single_volume() ||
                   selection.is_single_modifier())
#endif // ENABLE_WORLD_COORDINATE
            set_scale(volume->get_volume_scaling_factor());
    }
    else
        set_scale(Vec3d::Ones());
}

bool GLGizmoScale3D::on_init()
{
    for (int i = 0; i < 10; ++i) {
        m_grabbers.push_back(Grabber());
    }

#if !ENABLE_WORLD_COORDINATE
    double half_pi = 0.5 * (double)PI;

    // x axis
    m_grabbers[0].angles.y() = half_pi;
    m_grabbers[1].angles.y() = half_pi;

    // y axis
    m_grabbers[2].angles.x() = half_pi;
    m_grabbers[3].angles.x() = half_pi;
#endif // !ENABLE_WORLD_COORDINATE

    m_shortcut_key = WXK_CONTROL_S;

    return true;
}

std::string GLGizmoScale3D::on_get_name() const
{
    return _u8L("Scale");
}

bool GLGizmoScale3D::on_is_activable() const
{
    const Selection& selection = m_parent.get_selection();
    return !selection.is_empty() && !selection.is_wipe_tower();
}

void GLGizmoScale3D::on_start_dragging()
{
    assert(m_hover_id != -1);
    m_starting.ctrl_down = wxGetKeyState(WXK_CONTROL);
#if ENABLE_WORLD_COORDINATE
    m_starting.drag_position = m_grabbers_transform * m_grabbers[m_hover_id].center;
    m_starting.box = m_bounding_box;
    m_starting.center = m_center;
    m_starting.instance_center = m_instance_center;
#else
    m_starting.drag_position = m_grabbers[m_hover_id].center;
    m_starting.box = (m_starting.ctrl_down && m_hover_id < 6) ? m_box : m_parent.get_selection().get_bounding_box();

    const Vec3d& center = m_starting.box.center();
    m_starting.pivots[0] = m_transform * Vec3d(m_starting.box.max.x(), center.y(), center.z());
    m_starting.pivots[1] = m_transform * Vec3d(m_starting.box.min.x(), center.y(), center.z());
    m_starting.pivots[2] = m_transform * Vec3d(center.x(), m_starting.box.max.y(), center.z());
    m_starting.pivots[3] = m_transform * Vec3d(center.x(), m_starting.box.min.y(), center.z());
    m_starting.pivots[4] = m_transform * Vec3d(center.x(), center.y(), m_starting.box.max.z());
    m_starting.pivots[5] = m_transform * Vec3d(center.x(), center.y(), m_starting.box.min.z());
#endif // ENABLE_WORLD_COORDINATE
}

void GLGizmoScale3D::on_stop_dragging() {
    m_parent.do_scale(L("Gizmo-Scale"));
}

void GLGizmoScale3D::on_dragging(const UpdateData& data)
{
    if (m_hover_id == 0 || m_hover_id == 1)
        do_scale_along_axis(X, data);
    else if (m_hover_id == 2 || m_hover_id == 3)
        do_scale_along_axis(Y, data);
    else if (m_hover_id == 4 || m_hover_id == 5)
        do_scale_along_axis(Z, data);
    else if (m_hover_id >= 6)
        do_scale_uniform(data);
}

void GLGizmoScale3D::on_render()
{
    const Selection& selection = m_parent.get_selection();

    glsafe(::glClear(GL_DEPTH_BUFFER_BIT));
    glsafe(::glEnable(GL_DEPTH_TEST));

    m_bounding_box.reset();
#if ENABLE_WORLD_COORDINATE
    m_grabbers_transform = Transform3d::Identity();
    m_center = Vec3d::Zero();
    m_instance_center = Vec3d::Zero();
    if (selection.is_single_full_instance() && !wxGetApp().obj_manipul()->is_world_coordinates()) {
#else
    m_transform = Transform3d::Identity();
    // Transforms grabbers' offsets to world refefence system 
    Transform3d offsets_transform = Transform3d::Identity();
    m_offsets_transform = Transform3d::Identity();
    Vec3d angles = Vec3d::Zero();

    if (selection.is_single_full_instance()) {
#endif // ENABLE_WORLD_COORDINATE    
        // calculate bounding box in instance local reference system
        const Selection::IndicesList& idxs = selection.get_volume_idxs();
        for (unsigned int idx : idxs) {
            const GLVolume& v = *selection.get_volume(idx);
#if ENABLE_WORLD_COORDINATE
            m_bounding_box.merge(v.transformed_convex_hull_bounding_box(v.get_volume_transformation().get_matrix()));
#else
            m_bounding_box.merge(v.transformed_convex_hull_bounding_box(v.get_volume_transformation().get_matrix()));
#endif // ENABLE_WORLD_COORDINATE
        }

#if ENABLE_WORLD_COORDINATE
        m_bounding_box = m_bounding_box.transformed(selection.get_volume(*idxs.begin())->get_instance_transformation().get_matrix(true, true, false, true));
#endif // ENABLE_WORLD_COORDINATE

        // gets transform from first selected volume
        const GLVolume& v = *selection.get_volume(*idxs.begin());
#if ENABLE_WORLD_COORDINATE
        m_grabbers_transform = v.get_instance_transformation().get_matrix(false, false, true) * Geometry::assemble_transform(m_bounding_box.center());
        m_center = selection.get_volume(*idxs.begin())->get_instance_transformation().get_matrix(false, false, true, false) * m_bounding_box.center();
        m_instance_center = v.get_instance_offset();
    }
    else if (selection.is_single_volume_or_modifier() && wxGetApp().obj_manipul()->is_instance_coordinates()) {
#else
        m_transform = v.get_instance_transformation().get_matrix();

        // gets angles from first selected volume
        angles = v.get_instance_rotation();
        // consider rotation+mirror only components of the transform for offsets
        offsets_transform = Geometry::assemble_transform(Vec3d::Zero(), angles, Vec3d::Ones(), v.get_instance_mirror());
        m_offsets_transform = offsets_transform;
    }
    else if (selection.is_single_modifier() || selection.is_single_volume()) {
#endif // ENABLE_WORLD_COORDINATE
        const GLVolume& v = *selection.get_volume(*selection.get_volume_idxs().begin());
#if ENABLE_WORLD_COORDINATE
        m_bounding_box.merge(v.transformed_convex_hull_bounding_box(v.get_instance_transformation().get_matrix(true, true, false, true) * v.get_volume_transformation().get_matrix(true, false, false, true)));
        Geometry::Transformation trafo(v.get_instance_transformation().get_matrix(true, false, true, true));
        trafo.set_offset(v.world_matrix().translation());
        m_grabbers_transform = trafo.get_matrix();
        m_center = v.world_matrix() * m_bounding_box.center();
        m_instance_center = m_center;
    }
    else if (selection.is_single_volume_or_modifier() && wxGetApp().obj_manipul()->is_local_coordinates()) {
        const GLVolume& v = *selection.get_volume(*selection.get_volume_idxs().begin());
        m_bounding_box.merge(v.transformed_convex_hull_bounding_box(v.get_instance_transformation().get_matrix(true, true, false, true) * v.get_volume_transformation().get_matrix(true, true, false, true)));
        Geometry::Transformation trafo(v.get_instance_transformation().get_matrix(true, false, true, true) * v.get_volume_transformation().get_matrix(true, false, true, true));
        trafo.set_offset(v.world_matrix().translation());
        m_grabbers_transform = trafo.get_matrix();
        m_center = v.world_matrix() * m_bounding_box.center();
        m_instance_center = m_center;
    }
    else {
        m_bounding_box = selection.get_bounding_box();
        m_grabbers_transform = Geometry::assemble_transform(m_bounding_box.center());
        m_center = m_bounding_box.center();
        m_instance_center = selection.is_single_full_instance() ? selection.get_volume(*selection.get_volume_idxs().begin())->get_instance_offset() : m_center;
    }
#else
        m_bounding_box = v.bounding_box();
        m_transform = v.world_matrix();
        angles = Geometry::extract_euler_angles(m_transform);
        // consider rotation+mirror only components of the transform for offsets
        offsets_transform = Geometry::assemble_transform(Vec3d::Zero(), angles, Vec3d::Ones(), v.get_instance_mirror());
        m_offsets_transform = Geometry::assemble_transform(Vec3d::Zero(), v.get_volume_rotation(), Vec3d::Ones(), v.get_volume_mirror());
    }
    else
        m_bounding_box = selection.get_bounding_box();

    Vec3d offset_x = offsets_transform * (Offset * Vec3d::UnitX());
    Vec3d offset_y = offsets_transform * (Offset * Vec3d::UnitY());
    Vec3d offset_z = offsets_transform * (Offset * Vec3d::UnitZ());

<<<<<<< HEAD
    bool ctrl_down = m_dragging && m_starting.ctrl_down || !m_dragging && wxGetKeyState(WXK_CONTROL);
#endif // ENABLE_WORLD_COORDINATE

#if ENABLE_WORLD_COORDINATE
    // x axis
    const Vec3d box_half_size = 0.5 * m_bounding_box.size();
    bool use_constrain = wxGetKeyState(WXK_CONTROL) && (selection.is_single_full_instance() || selection.is_single_volume_or_modifier());

    m_grabbers[0].center = { -(box_half_size.x() + Offset), 0.0, 0.0 };
    m_grabbers[0].color = (use_constrain && m_hover_id == 1) ? CONSTRAINED_COLOR : AXES_COLOR[0];
    m_grabbers[1].center = { box_half_size.x() + Offset, 0.0, 0.0 };
    m_grabbers[1].color = (use_constrain && m_hover_id == 0) ? CONSTRAINED_COLOR : AXES_COLOR[0];

    // y axis
    m_grabbers[2].center = { 0.0, -(box_half_size.y() + Offset), 0.0 };
    m_grabbers[2].color = (use_constrain && m_hover_id == 3) ? CONSTRAINED_COLOR : AXES_COLOR[1];
    m_grabbers[3].center = { 0.0, box_half_size.y() + Offset, 0.0 };
    m_grabbers[3].color = (use_constrain && m_hover_id == 2) ? CONSTRAINED_COLOR : AXES_COLOR[1];

    // z axis
    m_grabbers[4].center = { 0.0, 0.0, -(box_half_size.z() + Offset) };
    m_grabbers[4].color = (use_constrain && m_hover_id == 5) ? CONSTRAINED_COLOR : AXES_COLOR[2];
    m_grabbers[5].center = { 0.0, 0.0, box_half_size.z() + Offset };
    m_grabbers[5].color = (use_constrain && m_hover_id == 4) ? CONSTRAINED_COLOR : AXES_COLOR[2];
=======
    const Vec3d& center = m_box.center();
    const Vec3d offset_x = offsets_transform * Vec3d((double)Offset, 0.0, 0.0);
    const Vec3d offset_y = offsets_transform * Vec3d(0.0, (double)Offset, 0.0);
    const Vec3d offset_z = offsets_transform * Vec3d(0.0, 0.0, (double)Offset);

    const bool ctrl_down = (m_dragging && m_starting.ctrl_down) || (!m_dragging && wxGetKeyState(WXK_CONTROL));
>>>>>>> 2f572d3c

    // uniform
    m_grabbers[6].center = { -(box_half_size.x() + Offset), -(box_half_size.y() + Offset), 0.0 };
    m_grabbers[6].color = (use_constrain && m_hover_id == 8) ? CONSTRAINED_COLOR : m_highlight_color;
    m_grabbers[7].center = { box_half_size.x() + Offset, -(box_half_size.y() + Offset), 0.0 };
    m_grabbers[7].color = (use_constrain && m_hover_id == 9) ? CONSTRAINED_COLOR : m_highlight_color;
    m_grabbers[8].center = { box_half_size.x() + Offset, box_half_size.y() + Offset, 0.0 };
    m_grabbers[8].color = (use_constrain && m_hover_id == 6) ? CONSTRAINED_COLOR : m_highlight_color;
    m_grabbers[9].center = { -(box_half_size.x() + Offset), box_half_size.y() + Offset, 0.0 };
    m_grabbers[9].color = (use_constrain && m_hover_id == 7) ? CONSTRAINED_COLOR : m_highlight_color;
#else
    // x axis
    const Vec3d center = m_bounding_box.center();

    m_grabbers[0].center = m_transform * Vec3d(m_bounding_box.min.x(), center.y(), center.z()) - offset_x;
    m_grabbers[0].color = (ctrl_down && m_hover_id == 1) ? CONSTRAINED_COLOR : AXES_COLOR[0];
    m_grabbers[1].center = m_transform * Vec3d(m_bounding_box.max.x(), center.y(), center.z()) + offset_x;
    m_grabbers[1].color = (ctrl_down && m_hover_id == 0) ? CONSTRAINED_COLOR : AXES_COLOR[0];

    // y axis
    m_grabbers[2].center = m_transform * Vec3d(center.x(), m_bounding_box.min.y(), center.z()) - offset_y;
    m_grabbers[2].color = (ctrl_down && m_hover_id == 3) ? CONSTRAINED_COLOR : AXES_COLOR[1];
    m_grabbers[3].center = m_transform * Vec3d(center.x(), m_bounding_box.max.y(), center.z()) + offset_y;
    m_grabbers[3].color = (ctrl_down && m_hover_id == 2) ? CONSTRAINED_COLOR : AXES_COLOR[1];

    // z axis
    m_grabbers[4].center = m_transform * Vec3d(center.x(), center.y(), m_bounding_box.min.z()) - offset_z;
    m_grabbers[4].color = (ctrl_down && m_hover_id == 5) ? CONSTRAINED_COLOR : AXES_COLOR[2];
    m_grabbers[5].center = m_transform * Vec3d(center.x(), center.y(), m_bounding_box.max.z()) + offset_z;
    m_grabbers[5].color = (ctrl_down && m_hover_id == 4) ? CONSTRAINED_COLOR : AXES_COLOR[2];

    // uniform
    m_grabbers[6].center = m_transform * Vec3d(m_bounding_box.min.x(), m_bounding_box.min.y(), center.z()) - offset_x - offset_y;
    m_grabbers[7].center = m_transform * Vec3d(m_bounding_box.max.x(), m_bounding_box.min.y(), center.z()) + offset_x - offset_y;
    m_grabbers[8].center = m_transform * Vec3d(m_bounding_box.max.x(), m_bounding_box.max.y(), center.z()) + offset_x + offset_y;
    m_grabbers[9].center = m_transform * Vec3d(m_bounding_box.min.x(), m_bounding_box.max.y(), center.z()) - offset_x + offset_y;

    for (int i = 6; i < 10; ++i) {
        m_grabbers[i].color = m_highlight_color;
    }

    // sets grabbers orientation
    for (int i = 0; i < 10; ++i) {
        m_grabbers[i].angles = angles;
    }
#endif // ENABLE_WORLD_COORDINATE

    glsafe(::glLineWidth((m_hover_id != -1) ? 2.0f : 1.5f));
#if ENABLE_WORLD_COORDINATE
    glsafe(::glPushMatrix());
    transform_to_local(selection);

    const float grabber_mean_size = (float)((m_bounding_box.size().x() + m_bounding_box.size().y() + m_bounding_box.size().z()) / 3.0);
#else
    const BoundingBoxf3& selection_box = selection.get_bounding_box();
<<<<<<< HEAD
    float grabber_mean_size = (float)((selection_box.size().x() + selection_box.size().y() + selection_box.size().z()) / 3.0);
#endif // ENABLE_WORLD_COORDINATE
=======

    const float grabber_mean_size = (float)((selection_box.size().x() + selection_box.size().y() + selection_box.size().z()) / 3.0);
>>>>>>> 2f572d3c

    if (m_hover_id == -1) {
#if ENABLE_LEGACY_OPENGL_REMOVAL
        // draw connections
#if ENABLE_GL_SHADERS_ATTRIBUTES
        GLShaderProgram* shader = wxGetApp().get_shader("flat_attr");
#else
        GLShaderProgram* shader = wxGetApp().get_shader("flat");
#endif // ENABLE_GL_SHADERS_ATTRIBUTES
        if (shader != nullptr) {
            shader->start_using();
#if ENABLE_GL_SHADERS_ATTRIBUTES
            const Camera& camera = wxGetApp().plater()->get_camera();
            shader->set_uniform("view_model_matrix", camera.get_view_matrix());
            shader->set_uniform("projection_matrix", camera.get_projection_matrix());
#endif // ENABLE_GL_SHADERS_ATTRIBUTES
            if (m_grabbers[0].enabled && m_grabbers[1].enabled)
                render_grabbers_connection(0, 1, m_grabbers[0].color);
            if (m_grabbers[2].enabled && m_grabbers[3].enabled)
                render_grabbers_connection(2, 3, m_grabbers[2].color);
            if (m_grabbers[4].enabled && m_grabbers[5].enabled)
                render_grabbers_connection(4, 5, m_grabbers[4].color);
            render_grabbers_connection(6, 7, m_base_color);
            render_grabbers_connection(7, 8, m_base_color);
            render_grabbers_connection(8, 9, m_base_color);
            render_grabbers_connection(9, 6, m_base_color);
            shader->stop_using();
        }
#else
        // draw connections
        if (m_grabbers[0].enabled && m_grabbers[1].enabled) {
            glsafe(::glColor4fv(m_grabbers[0].color.data()));
            render_grabbers_connection(0, 1);
        }
        if (m_grabbers[2].enabled && m_grabbers[3].enabled) {
            glsafe(::glColor4fv(m_grabbers[2].color.data()));
            render_grabbers_connection(2, 3);
        }
        if (m_grabbers[4].enabled && m_grabbers[5].enabled) {
            glsafe(::glColor4fv(m_grabbers[4].color.data()));
            render_grabbers_connection(4, 5);
        }
        glsafe(::glColor4fv(m_base_color.data()));
        render_grabbers_connection(6, 7);
        render_grabbers_connection(7, 8);
        render_grabbers_connection(8, 9);
        render_grabbers_connection(9, 6);
#endif // ENABLE_LEGACY_OPENGL_REMOVAL

        // draw grabbers
        render_grabbers(grabber_mean_size);
    }
    else if (m_hover_id == 0 || m_hover_id == 1) {
#if ENABLE_LEGACY_OPENGL_REMOVAL
        // draw connections
#if ENABLE_GL_SHADERS_ATTRIBUTES
        GLShaderProgram* shader = wxGetApp().get_shader("flat_attr");
#else
        GLShaderProgram* shader = wxGetApp().get_shader("flat");
#endif // ENABLE_GL_SHADERS_ATTRIBUTES
        if (shader != nullptr) {
            shader->start_using();
#if ENABLE_GL_SHADERS_ATTRIBUTES
            const Camera& camera = wxGetApp().plater()->get_camera();
            shader->set_uniform("view_model_matrix", camera.get_view_matrix());
            shader->set_uniform("projection_matrix", camera.get_projection_matrix());
#endif // ENABLE_GL_SHADERS_ATTRIBUTES
            render_grabbers_connection(0, 1, m_grabbers[0].color);
            shader->stop_using();
        }

        // draw grabbers
#if ENABLE_GL_SHADERS_ATTRIBUTES
        shader = wxGetApp().get_shader("gouraud_light_attr");
#else
        shader = wxGetApp().get_shader("gouraud_light");
#endif // ENABLE_GL_SHADERS_ATTRIBUTES
#else
        // draw connection
        glsafe(::glColor4fv(AXES_COLOR[0].data()));
        render_grabbers_connection(0, 1);

        // draw grabbers
        GLShaderProgram* shader = wxGetApp().get_shader("gouraud_light");
#endif // ENABLE_LEGACY_OPENGL_REMOVAL
        if (shader != nullptr) {
            shader->start_using();
            shader->set_uniform("emission_factor", 0.1f);
            m_grabbers[0].render(true, grabber_mean_size);
            m_grabbers[1].render(true, grabber_mean_size);
            shader->stop_using();
        }
    }
    else if (m_hover_id == 2 || m_hover_id == 3) {
#if ENABLE_LEGACY_OPENGL_REMOVAL
        // draw connections
#if ENABLE_GL_SHADERS_ATTRIBUTES
        GLShaderProgram* shader = wxGetApp().get_shader("flat_attr");
#else
        GLShaderProgram* shader = wxGetApp().get_shader("flat");
#endif // ENABLE_GL_SHADERS_ATTRIBUTES
        if (shader != nullptr) {
            shader->start_using();
#if ENABLE_GL_SHADERS_ATTRIBUTES
            const Camera& camera = wxGetApp().plater()->get_camera();
            shader->set_uniform("view_model_matrix", camera.get_view_matrix());
            shader->set_uniform("projection_matrix", camera.get_projection_matrix());
#endif // ENABLE_GL_SHADERS_ATTRIBUTES
            render_grabbers_connection(2, 3, m_grabbers[2].color);
            shader->stop_using();
        }

        // draw grabbers
#if ENABLE_GL_SHADERS_ATTRIBUTES
        shader = wxGetApp().get_shader("gouraud_light_attr");
#else
        shader = wxGetApp().get_shader("gouraud_light");
#endif // ENABLE_GL_SHADERS_ATTRIBUTES
#else
        // draw connection
        glsafe(::glColor4fv(AXES_COLOR[1].data()));
        render_grabbers_connection(2, 3);

        // draw grabbers
        GLShaderProgram* shader = wxGetApp().get_shader("gouraud_light");
#endif // ENABLE_LEGACY_OPENGL_REMOVAL
        if (shader != nullptr) {
            shader->start_using();
            shader->set_uniform("emission_factor", 0.1f);
            m_grabbers[2].render(true, grabber_mean_size);
            m_grabbers[3].render(true, grabber_mean_size);
            shader->stop_using();
        }
    }
    else if (m_hover_id == 4 || m_hover_id == 5) {
#if ENABLE_LEGACY_OPENGL_REMOVAL
        // draw connections
#if ENABLE_GL_SHADERS_ATTRIBUTES
        GLShaderProgram* shader = wxGetApp().get_shader("flat_attr");
#else
        GLShaderProgram* shader = wxGetApp().get_shader("flat");
#endif // ENABLE_GL_SHADERS_ATTRIBUTES
        if (shader != nullptr) {
            shader->start_using();
#if ENABLE_GL_SHADERS_ATTRIBUTES
            const Camera& camera = wxGetApp().plater()->get_camera();
            shader->set_uniform("view_model_matrix", camera.get_view_matrix());
            shader->set_uniform("projection_matrix", camera.get_projection_matrix());
#endif // ENABLE_GL_SHADERS_ATTRIBUTES
            render_grabbers_connection(4, 5, m_grabbers[4].color);
            shader->stop_using();
        }

        // draw grabbers
#if ENABLE_GL_SHADERS_ATTRIBUTES
        shader = wxGetApp().get_shader("gouraud_light_attr");
#else
        shader = wxGetApp().get_shader("gouraud_light");
#endif // ENABLE_GL_SHADERS_ATTRIBUTES
#else
        // draw connection
        glsafe(::glColor4fv(AXES_COLOR[2].data()));
        render_grabbers_connection(4, 5);

        // draw grabbers
        GLShaderProgram* shader = wxGetApp().get_shader("gouraud_light");
#endif // ENABLE_LEGACY_OPENGL_REMOVAL
        if (shader != nullptr) {
            shader->start_using();
            shader->set_uniform("emission_factor", 0.1f);
            m_grabbers[4].render(true, grabber_mean_size);
            m_grabbers[5].render(true, grabber_mean_size);
            shader->stop_using();
        }
    }
    else if (m_hover_id >= 6) {
#if ENABLE_LEGACY_OPENGL_REMOVAL
        // draw connections
#if ENABLE_GL_SHADERS_ATTRIBUTES
        GLShaderProgram* shader = wxGetApp().get_shader("flat_attr");
#else
        GLShaderProgram* shader = wxGetApp().get_shader("flat");
#endif // ENABLE_GL_SHADERS_ATTRIBUTES
        if (shader != nullptr) {
            shader->start_using();
#if ENABLE_GL_SHADERS_ATTRIBUTES
            const Camera& camera = wxGetApp().plater()->get_camera();
            shader->set_uniform("view_model_matrix", camera.get_view_matrix());
            shader->set_uniform("projection_matrix", camera.get_projection_matrix());
#endif // ENABLE_GL_SHADERS_ATTRIBUTES
            render_grabbers_connection(6, 7, m_drag_color);
            render_grabbers_connection(7, 8, m_drag_color);
            render_grabbers_connection(8, 9, m_drag_color);
            render_grabbers_connection(9, 6, m_drag_color);
            shader->stop_using();
        }

        // draw grabbers
#if ENABLE_GL_SHADERS_ATTRIBUTES
        shader = wxGetApp().get_shader("gouraud_light_attr");
#else
        shader = wxGetApp().get_shader("gouraud_light");
#endif // ENABLE_GL_SHADERS_ATTRIBUTES
#else
        // draw connection
        glsafe(::glColor4fv(m_drag_color.data()));
        render_grabbers_connection(6, 7);
        render_grabbers_connection(7, 8);
        render_grabbers_connection(8, 9);
        render_grabbers_connection(9, 6);

        // draw grabbers
        GLShaderProgram* shader = wxGetApp().get_shader("gouraud_light");
#endif // ENABLE_LEGACY_OPENGL_REMOVAL
        if (shader != nullptr) {
            shader->start_using();
            shader->set_uniform("emission_factor", 0.1f);
            for (int i = 6; i < 10; ++i) {
                m_grabbers[i].render(true, grabber_mean_size);
            }
            shader->stop_using();
        }
    }

#if ENABLE_WORLD_COORDINATE
    glsafe(::glPopMatrix());
#endif // ENABLE_WORLD_COORDINATE
}

void GLGizmoScale3D::on_render_for_picking()
{
    glsafe(::glDisable(GL_DEPTH_TEST));
#if ENABLE_WORLD_COORDINATE
    glsafe(::glPushMatrix());
    transform_to_local(m_parent.get_selection());
    render_grabbers_for_picking(m_bounding_box);
    glsafe(::glPopMatrix());
#else
    render_grabbers_for_picking(m_parent.get_selection().get_bounding_box());
#endif // ENABLE_WORLD_COORDINATE
}

#if ENABLE_LEGACY_OPENGL_REMOVAL
void GLGizmoScale3D::render_grabbers_connection(unsigned int id_1, unsigned int id_2, const ColorRGBA& color)
{
    auto grabber_connection = [this](unsigned int id_1, unsigned int id_2) {
        for (int i = 0; i < int(m_grabber_connections.size()); ++i) {
            if (m_grabber_connections[i].grabber_indices.first == id_1 && m_grabber_connections[i].grabber_indices.second == id_2)
                return i;
        }
        return -1;
    };

    const int id = grabber_connection(id_1, id_2);
    if (id == -1)
        return;

    if (!m_grabber_connections[id].model.is_initialized() ||
        !m_grabber_connections[id].old_v1.isApprox(m_grabbers[id_1].center) ||
        !m_grabber_connections[id].old_v2.isApprox(m_grabbers[id_2].center)) {
        m_grabber_connections[id].old_v1 = m_grabbers[id_1].center;
        m_grabber_connections[id].old_v2 = m_grabbers[id_2].center;
        m_grabber_connections[id].model.reset();

        GLModel::Geometry init_data;
        init_data.format = { GLModel::Geometry::EPrimitiveType::Lines, GLModel::Geometry::EVertexLayout::P3 };
        init_data.reserve_vertices(2);
        init_data.reserve_indices(2);

        // vertices
        init_data.add_vertex((Vec3f)m_grabbers[id_1].center.cast<float>());
        init_data.add_vertex((Vec3f)m_grabbers[id_2].center.cast<float>());

        // indices
        init_data.add_line(0, 1);

        m_grabber_connections[id].model.init_from(std::move(init_data));
    }

    m_grabber_connections[id].model.set_color(color);
    m_grabber_connections[id].model.render();
}
#else
void GLGizmoScale3D::render_grabbers_connection(unsigned int id_1, unsigned int id_2) const
{
    unsigned int grabbers_count = (unsigned int)m_grabbers.size();
    if (id_1 < grabbers_count && id_2 < grabbers_count) {
        ::glBegin(GL_LINES);
        ::glVertex3dv(m_grabbers[id_1].center.data());
        ::glVertex3dv(m_grabbers[id_2].center.data());
        glsafe(::glEnd());
    }
}
#endif // ENABLE_LEGACY_OPENGL_REMOVAL

void GLGizmoScale3D::do_scale_along_axis(Axis axis, const UpdateData& data)
{
#if ENABLE_WORLD_COORDINATE
    double ratio = calc_ratio(data);
    if (ratio > 0.0) {
        Vec3d curr_scale = m_scale;
        Vec3d starting_scale = m_starting.scale;
        const Selection& selection = m_parent.get_selection();
        const ECoordinatesType coordinates_type = wxGetApp().obj_manipul()->get_coordinates_type();
        if (coordinates_type == ECoordinatesType::World) {
            if (selection.is_single_full_instance()) {
                const Transform3d m = Geometry::assemble_transform(Vec3d::Zero(), selection.get_volume(*selection.get_volume_idxs().begin())->get_instance_rotation());
                curr_scale = (m * curr_scale).cwiseAbs();
                starting_scale = (m * starting_scale).cwiseAbs();
            }
            else if (selection.is_single_volume_or_modifier()) {
                const Transform3d mi = Geometry::assemble_transform(Vec3d::Zero(), selection.get_volume(*selection.get_volume_idxs().begin())->get_instance_rotation());
                const Transform3d mv = Geometry::assemble_transform(Vec3d::Zero(), selection.get_volume(*selection.get_volume_idxs().begin())->get_volume_rotation());
                const Transform3d m = mi * mv;
                curr_scale = (m * curr_scale).cwiseAbs();
                starting_scale = (m * starting_scale).cwiseAbs();
            }
        }

        curr_scale(axis) = starting_scale(axis) * ratio;

        if (coordinates_type == ECoordinatesType::World) {
            if (selection.is_single_full_instance())
                m_scale = (Geometry::assemble_transform(Vec3d::Zero(), selection.get_volume(*selection.get_volume_idxs().begin())->get_instance_rotation()).inverse() * curr_scale).cwiseAbs();
            else if (selection.is_single_volume_or_modifier()) {
                const Transform3d mi = Geometry::assemble_transform(Vec3d::Zero(), selection.get_volume(*selection.get_volume_idxs().begin())->get_instance_rotation()).inverse();
                const Transform3d mv = Geometry::assemble_transform(Vec3d::Zero(), selection.get_volume(*selection.get_volume_idxs().begin())->get_volume_rotation()).inverse();
                m_scale = (mv * mi * curr_scale).cwiseAbs();
            }
            else
                m_scale = curr_scale;
        }
        else
            m_scale = curr_scale;
#else
    const double ratio = calc_ratio(data);
    if (ratio > 0.0) {
        m_scale(axis) = m_starting.scale(axis) * ratio;
#endif // ENABLE_WORLD_COORDINATE
        if (m_starting.ctrl_down) {
#if ENABLE_WORLD_COORDINATE
            double local_offset = 0.5 * (ratio - 1.0) * m_starting.box.size()(axis);
#else
            double local_offset = 0.5 * (m_scale(axis) - m_starting.scale(axis)) * m_starting.box.size()(axis);
#endif // ENABLE_WORLD_COORDINATE

            if (m_hover_id == 2 * axis)
                local_offset *= -1.0;

#if ENABLE_WORLD_COORDINATE
            Vec3d center_offset = m_starting.instance_center - m_starting.center;
            if (selection.is_single_full_instance() && coordinates_type != ECoordinatesType::World) {
                const Transform3d m = Geometry::assemble_transform(Vec3d::Zero(), selection.get_volume(*selection.get_volume_idxs().begin())->get_instance_rotation()).inverse();
                center_offset = m * center_offset;
            }

            local_offset += (ratio - 1.0) * center_offset(axis);

            switch (axis)
            {
            case X:  { m_offset = local_offset * Vec3d::UnitX(); break; }
            case Y:  { m_offset = local_offset * Vec3d::UnitY(); break; }
            case Z:  { m_offset = local_offset * Vec3d::UnitZ(); break; }
            default: { m_offset = Vec3d::Zero(); break; }
            }
#else
            Vec3d local_offset_vec;
            switch (axis)
            {
            case X: { local_offset_vec = local_offset * Vec3d::UnitX(); break; }
            case Y: { local_offset_vec = local_offset * Vec3d::UnitY(); break; }
            case Z: { local_offset_vec = local_offset * Vec3d::UnitZ(); break; }
            default: break;
            }

            m_offset = m_offsets_transform * local_offset_vec;
#endif // ENABLE_WORLD_COORDINATE
        }
        else
            m_offset = Vec3d::Zero();
    }
}

void GLGizmoScale3D::do_scale_uniform(const UpdateData& data)
{
    const double ratio = calc_ratio(data);
    if (ratio > 0.0) {
        m_scale = m_starting.scale * ratio;
#if ENABLE_WORLD_COORDINATE
        if (m_starting.ctrl_down) {
            m_offset = 0.5 * (ratio - 1.0) * m_starting.box.size();

            if (m_hover_id == 6 || m_hover_id == 9)
                m_offset.x() *= -1.0;
            if (m_hover_id == 6 || m_hover_id == 7)
                m_offset.y() *= -1.0;

            const Selection& selection = m_parent.get_selection();
            Vec3d center_offset = m_starting.instance_center - m_starting.center;

            if (selection.is_single_full_instance() && !wxGetApp().obj_manipul()->is_world_coordinates()) {
                const Transform3d m = Geometry::assemble_transform(Vec3d::Zero(), selection.get_volume(*selection.get_volume_idxs().begin())->get_instance_rotation()).inverse();
                center_offset = m * center_offset;
            }

            m_offset += (ratio - 1.0) * center_offset;
        }
        else
#endif // ENABLE_WORLD_COORDINATE
        m_offset = Vec3d::Zero();
    }
}

double GLGizmoScale3D::calc_ratio(const UpdateData& data) const
{
    double ratio = 0.0;

#if ENABLE_WORLD_COORDINATE
    const Vec3d starting_vec = m_starting.drag_position - m_starting.center;
#else
    const Vec3d pivot = (m_starting.ctrl_down && m_hover_id < 6) ? m_starting.pivots[m_hover_id] : m_starting.box.center();
    const Vec3d starting_vec = m_starting.drag_position - pivot;
#endif // ENABLE_WORLD_COORDINATE

    const double len_starting_vec = starting_vec.norm();

    if (len_starting_vec != 0.0) {
        const Vec3d mouse_dir = data.mouse_ray.unit_vector();
        // finds the intersection of the mouse ray with the plane parallel to the camera viewport and passing throught the starting position
        // use ray-plane intersection see i.e. https://en.wikipedia.org/wiki/Line%E2%80%93plane_intersection algebric form
        // in our case plane normal and ray direction are the same (orthogonal view)
        // when moving to perspective camera the negative z unit axis of the camera needs to be transformed in world space and used as plane normal
        const Vec3d inters = data.mouse_ray.a + (m_starting.drag_position - data.mouse_ray.a).dot(mouse_dir) / mouse_dir.squaredNorm() * mouse_dir;
        // vector from the starting position to the found intersection
        const Vec3d inters_vec = inters - m_starting.drag_position;

        // finds projection of the vector along the staring direction
        const double proj = inters_vec.dot(starting_vec.normalized());

        ratio = (len_starting_vec + proj) / len_starting_vec;
    }

    if (wxGetKeyState(WXK_SHIFT))
        ratio = m_snap_step * (double)std::round(ratio / m_snap_step);

    return ratio;
}

#if ENABLE_WORLD_COORDINATE
void GLGizmoScale3D::transform_to_local(const Selection& selection) const
{
    glsafe(::glTranslated(m_center.x(), m_center.y(), m_center.z()));

    if (!wxGetApp().obj_manipul()->is_world_coordinates()) {
        Transform3d orient_matrix = selection.get_volume(*selection.get_volume_idxs().begin())->get_instance_transformation().get_matrix(true, false, true, true);
        if (selection.is_single_volume_or_modifier() && wxGetApp().obj_manipul()->is_local_coordinates())
            orient_matrix = orient_matrix * selection.get_volume(*selection.get_volume_idxs().begin())->get_volume_transformation().get_matrix(true, false, true, true);
        glsafe(::glMultMatrixd(orient_matrix.data()));
    }
}
#endif // ENABLE_WORLD_COORDINATE

} // namespace GUI
} // namespace Slic3r<|MERGE_RESOLUTION|>--- conflicted
+++ resolved
@@ -2,15 +2,12 @@
 #include "GLGizmoScale.hpp"
 #include "slic3r/GUI/GLCanvas3D.hpp"
 #include "slic3r/GUI/GUI_App.hpp"
-<<<<<<< HEAD
 #if ENABLE_WORLD_COORDINATE
 #include "slic3r/GUI/GUI_ObjectManipulation.hpp"
 #endif // ENABLE_WORLD_COORDINATE
-=======
 #if ENABLE_GL_SHADERS_ATTRIBUTES
 #include "slic3r/GUI/Plater.hpp"
 #endif // ENABLE_GL_SHADERS_ATTRIBUTES
->>>>>>> 2f572d3c
 
 #include <GL/glew.h>
 
@@ -251,11 +248,7 @@
         const Selection::IndicesList& idxs = selection.get_volume_idxs();
         for (unsigned int idx : idxs) {
             const GLVolume& v = *selection.get_volume(idx);
-#if ENABLE_WORLD_COORDINATE
             m_bounding_box.merge(v.transformed_convex_hull_bounding_box(v.get_volume_transformation().get_matrix()));
-#else
-            m_bounding_box.merge(v.transformed_convex_hull_bounding_box(v.get_volume_transformation().get_matrix()));
-#endif // ENABLE_WORLD_COORDINATE
         }
 
 #if ENABLE_WORLD_COORDINATE
@@ -316,12 +309,12 @@
     else
         m_bounding_box = selection.get_bounding_box();
 
-    Vec3d offset_x = offsets_transform * (Offset * Vec3d::UnitX());
-    Vec3d offset_y = offsets_transform * (Offset * Vec3d::UnitY());
-    Vec3d offset_z = offsets_transform * (Offset * Vec3d::UnitZ());
-
-<<<<<<< HEAD
-    bool ctrl_down = m_dragging && m_starting.ctrl_down || !m_dragging && wxGetKeyState(WXK_CONTROL);
+    const Vec3d& center = m_box.center();
+    const Vec3d offset_x = offsets_transform * Vec3d((double)Offset, 0.0, 0.0);
+    const Vec3d offset_y = offsets_transform * Vec3d(0.0, (double)Offset, 0.0);
+    const Vec3d offset_z = offsets_transform * Vec3d(0.0, 0.0, (double)Offset);
+
+    const bool ctrl_down = (m_dragging && m_starting.ctrl_down) || (!m_dragging && wxGetKeyState(WXK_CONTROL));
 #endif // ENABLE_WORLD_COORDINATE
 
 #if ENABLE_WORLD_COORDINATE
@@ -345,14 +338,6 @@
     m_grabbers[4].color = (use_constrain && m_hover_id == 5) ? CONSTRAINED_COLOR : AXES_COLOR[2];
     m_grabbers[5].center = { 0.0, 0.0, box_half_size.z() + Offset };
     m_grabbers[5].color = (use_constrain && m_hover_id == 4) ? CONSTRAINED_COLOR : AXES_COLOR[2];
-=======
-    const Vec3d& center = m_box.center();
-    const Vec3d offset_x = offsets_transform * Vec3d((double)Offset, 0.0, 0.0);
-    const Vec3d offset_y = offsets_transform * Vec3d(0.0, (double)Offset, 0.0);
-    const Vec3d offset_z = offsets_transform * Vec3d(0.0, 0.0, (double)Offset);
-
-    const bool ctrl_down = (m_dragging && m_starting.ctrl_down) || (!m_dragging && wxGetKeyState(WXK_CONTROL));
->>>>>>> 2f572d3c
 
     // uniform
     m_grabbers[6].center = { -(box_half_size.x() + Offset), -(box_half_size.y() + Offset), 0.0 };
@@ -402,19 +387,21 @@
 
     glsafe(::glLineWidth((m_hover_id != -1) ? 2.0f : 1.5f));
 #if ENABLE_WORLD_COORDINATE
+#if ENABLE_GL_SHADERS_ATTRIBUTES
+    const Transform3d base_matrix = local_transform(selection);
+    for (int i = 0; i < 10; ++i) {
+        m_grabbers[i].matrix = base_matrix;
+    }
+#else
     glsafe(::glPushMatrix());
     transform_to_local(selection);
+#endif // ENABLE_GL_SHADERS_ATTRIBUTES
 
     const float grabber_mean_size = (float)((m_bounding_box.size().x() + m_bounding_box.size().y() + m_bounding_box.size().z()) / 3.0);
 #else
     const BoundingBoxf3& selection_box = selection.get_bounding_box();
-<<<<<<< HEAD
-    float grabber_mean_size = (float)((selection_box.size().x() + selection_box.size().y() + selection_box.size().z()) / 3.0);
-#endif // ENABLE_WORLD_COORDINATE
-=======
-
     const float grabber_mean_size = (float)((selection_box.size().x() + selection_box.size().y() + selection_box.size().z()) / 3.0);
->>>>>>> 2f572d3c
+#endif // ENABLE_WORLD_COORDINATE
 
     if (m_hover_id == -1) {
 #if ENABLE_LEGACY_OPENGL_REMOVAL
@@ -428,7 +415,7 @@
             shader->start_using();
 #if ENABLE_GL_SHADERS_ATTRIBUTES
             const Camera& camera = wxGetApp().plater()->get_camera();
-            shader->set_uniform("view_model_matrix", camera.get_view_matrix());
+            shader->set_uniform("view_model_matrix", camera.get_view_matrix() * base_matrix);
             shader->set_uniform("projection_matrix", camera.get_projection_matrix());
 #endif // ENABLE_GL_SHADERS_ATTRIBUTES
             if (m_grabbers[0].enabled && m_grabbers[1].enabled)
@@ -479,7 +466,7 @@
             shader->start_using();
 #if ENABLE_GL_SHADERS_ATTRIBUTES
             const Camera& camera = wxGetApp().plater()->get_camera();
-            shader->set_uniform("view_model_matrix", camera.get_view_matrix());
+            shader->set_uniform("view_model_matrix", camera.get_view_matrix() * base_matrix);
             shader->set_uniform("projection_matrix", camera.get_projection_matrix());
 #endif // ENABLE_GL_SHADERS_ATTRIBUTES
             render_grabbers_connection(0, 1, m_grabbers[0].color);
@@ -520,7 +507,7 @@
             shader->start_using();
 #if ENABLE_GL_SHADERS_ATTRIBUTES
             const Camera& camera = wxGetApp().plater()->get_camera();
-            shader->set_uniform("view_model_matrix", camera.get_view_matrix());
+            shader->set_uniform("view_model_matrix", camera.get_view_matrix() * base_matrix);
             shader->set_uniform("projection_matrix", camera.get_projection_matrix());
 #endif // ENABLE_GL_SHADERS_ATTRIBUTES
             render_grabbers_connection(2, 3, m_grabbers[2].color);
@@ -561,7 +548,7 @@
             shader->start_using();
 #if ENABLE_GL_SHADERS_ATTRIBUTES
             const Camera& camera = wxGetApp().plater()->get_camera();
-            shader->set_uniform("view_model_matrix", camera.get_view_matrix());
+            shader->set_uniform("view_model_matrix", camera.get_view_matrix() * base_matrix);
             shader->set_uniform("projection_matrix", camera.get_projection_matrix());
 #endif // ENABLE_GL_SHADERS_ATTRIBUTES
             render_grabbers_connection(4, 5, m_grabbers[4].color);
@@ -602,7 +589,7 @@
             shader->start_using();
 #if ENABLE_GL_SHADERS_ATTRIBUTES
             const Camera& camera = wxGetApp().plater()->get_camera();
-            shader->set_uniform("view_model_matrix", camera.get_view_matrix());
+            shader->set_uniform("view_model_matrix", camera.get_view_matrix() * base_matrix);
             shader->set_uniform("projection_matrix", camera.get_projection_matrix());
 #endif // ENABLE_GL_SHADERS_ATTRIBUTES
             render_grabbers_connection(6, 7, m_drag_color);
@@ -640,7 +627,9 @@
     }
 
 #if ENABLE_WORLD_COORDINATE
+#if !ENABLE_GL_SHADERS_ATTRIBUTES
     glsafe(::glPopMatrix());
+#endif // !ENABLE_GL_SHADERS_ATTRIBUTES
 #endif // ENABLE_WORLD_COORDINATE
 }
 
@@ -648,10 +637,19 @@
 {
     glsafe(::glDisable(GL_DEPTH_TEST));
 #if ENABLE_WORLD_COORDINATE
+#if ENABLE_GL_SHADERS_ATTRIBUTES
+    const Transform3d base_matrix = local_transform(m_parent.get_selection());
+    for (int i = 0; i < 10; ++i) {
+        m_grabbers[i].matrix = base_matrix;
+    }
+#else
     glsafe(::glPushMatrix());
     transform_to_local(m_parent.get_selection());
+#endif // ENABLE_GL_SHADERS_ATTRIBUTES
     render_grabbers_for_picking(m_bounding_box);
+#if !ENABLE_GL_SHADERS_ATTRIBUTES
     glsafe(::glPopMatrix());
+#endif // !ENABLE_GL_SHADERS_ATTRIBUTES
 #else
     render_grabbers_for_picking(m_parent.get_selection().get_bounding_box());
 #endif // ENABLE_WORLD_COORDINATE
@@ -864,6 +862,20 @@
 }
 
 #if ENABLE_WORLD_COORDINATE
+#if ENABLE_GL_SHADERS_ATTRIBUTES
+Transform3d GLGizmoScale3D::local_transform(const Selection& selection) const
+{
+    Transform3d ret = Geometry::assemble_transform(m_center);
+    if (!wxGetApp().obj_manipul()->is_world_coordinates()) {
+        const GLVolume& v = *selection.get_volume(*selection.get_volume_idxs().begin());
+        Transform3d orient_matrix = v.get_instance_transformation().get_matrix(true, false, true, true);
+        if (selection.is_single_volume_or_modifier() && wxGetApp().obj_manipul()->is_local_coordinates())
+            orient_matrix = orient_matrix * v.get_volume_transformation().get_matrix(true, false, true, true);
+        ret = ret * orient_matrix;
+    }
+    return ret;
+}
+#else
 void GLGizmoScale3D::transform_to_local(const Selection& selection) const
 {
     glsafe(::glTranslated(m_center.x(), m_center.y(), m_center.z()));
@@ -875,6 +887,7 @@
         glsafe(::glMultMatrixd(orient_matrix.data()));
     }
 }
+#endif // ENABLE_GL_SHADERS_ATTRIBUTES
 #endif // ENABLE_WORLD_COORDINATE
 
 } // namespace GUI
