--- conflicted
+++ resolved
@@ -375,26 +375,16 @@
         else if (boost::algorithm::iends_with(m_texture_filename, ".png")) {
             // generate a temporary lower resolution texture to show while no main texture levels have been compressed
             if (temp_texture->get_id() == 0 || temp_texture->get_source() != m_texture_filename) {
-<<<<<<< HEAD
                 if (!temp_texture->load_from_png_file(m_texture_filename, false, GLTexture::ECompressionType::None, false)) {
-                    render_default(bottom);
-=======
-                if (!temp_texture->load_from_file(m_texture_filename, false, GLTexture::None, false)) {
                     render_default(bottom, false);
->>>>>>> 1f3252dd
                     return;
                 }
                 canvas.request_extra_frame();
             }
 
             // starts generating the main texture, compression will run asynchronously
-<<<<<<< HEAD
             if (!texture->load_from_png_file(m_texture_filename, true, GLTexture::ECompressionType::MultiThreaded, true)) {
-                render_default(bottom);
-=======
-            if (!texture->load_from_file(m_texture_filename, true, GLTexture::MultiThreaded, true)) {
                 render_default(bottom, false);
->>>>>>> 1f3252dd
                 return;
             }
         }
