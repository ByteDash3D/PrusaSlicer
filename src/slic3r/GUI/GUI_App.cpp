#include "libslic3r/Technologies.hpp"
#include "GUI_App.hpp"
#include "GUI_Init.hpp"
#include "GUI_ObjectList.hpp"
#include "GUI_ObjectManipulation.hpp"
#include "GUI_Factories.hpp"
#include "format.hpp"
#include "I18N.hpp"

#include <algorithm>
#include <iterator>
#include <exception>
#include <cstdlib>
#include <regex>
#include <string_view>
#include <boost/nowide/fstream.hpp>
#include <boost/algorithm/string/predicate.hpp>
#include <boost/algorithm/string.hpp>
#include <boost/format.hpp>
#include <boost/lexical_cast.hpp>
#include <boost/log/trivial.hpp>
#include <boost/nowide/convert.hpp>

#include <wx/stdpaths.h>
#include <wx/imagpng.h>
#include <wx/display.h>
#include <wx/menu.h>
#include <wx/menuitem.h>
#include <wx/filedlg.h>
#include <wx/progdlg.h>
#include <wx/dir.h>
#include <wx/wupdlock.h>
#include <wx/filefn.h>
#include <wx/sysopt.h>
#include <wx/richmsgdlg.h>
#include <wx/log.h>
#include <wx/intl.h>

#include <wx/dialog.h>
#include <wx/textctrl.h>
#include <wx/splash.h>
#include <wx/fontutil.h>

#include "libslic3r/Utils.hpp"
#include "libslic3r/Model.hpp"
#include "libslic3r/I18N.hpp"
#include "libslic3r/PresetBundle.hpp"
#include "libslic3r/Color.hpp"

#include "GUI.hpp"
#include "GUI_Utils.hpp"
#include "3DScene.hpp"
#include "MainFrame.hpp"
#include "Plater.hpp"
#include "GLCanvas3D.hpp"

#include "../Utils/PresetUpdater.hpp"
#include "../Utils/PrintHost.hpp"
#include "../Utils/Process.hpp"
#include "../Utils/MacDarkMode.hpp"
#include "../Utils/AppUpdater.hpp"
#include "../Utils/WinRegistry.hpp"
#include "slic3r/Config/Snapshot.hpp"
#include "ConfigSnapshotDialog.hpp"
#include "FirmwareDialog.hpp"
#include "Preferences.hpp"
#include "Tab.hpp"
#include "SysInfoDialog.hpp"
#include "KBShortcutsDialog.hpp"
#include "UpdateDialogs.hpp"
#include "Mouse3DController.hpp"
#include "RemovableDriveManager.hpp"
#include "InstanceCheck.hpp"
#include "NotificationManager.hpp"
#include "UnsavedChangesDialog.hpp"
#include "SavePresetDialog.hpp"
#include "PrintHostDialogs.hpp"
#include "DesktopIntegrationDialog.hpp"
#include "SendSystemInfoDialog.hpp"

#include "BitmapCache.hpp"
#include "Notebook.hpp"

#ifdef __WXMSW__
#include <dbt.h>
#include <shlobj.h>
#ifdef _MSW_DARK_MODE
#include <wx/msw/dark_mode.h>
#endif // _MSW_DARK_MODE
#endif
#ifdef _WIN32
#include <boost/dll/runtime_symbol_info.hpp>
#endif

#if ENABLE_THUMBNAIL_GENERATOR_DEBUG
#include <boost/beast/core/detail/base64.hpp>
#include <boost/nowide/fstream.hpp>
#endif // ENABLE_THUMBNAIL_GENERATOR_DEBUG

// Needed for forcing menu icons back under gtk2 and gtk3
#if defined(__WXGTK20__) || defined(__WXGTK3__)
    #include <gtk/gtk.h>
#endif

using namespace std::literals;

namespace Slic3r {
namespace GUI {

class MainFrame;

class SplashScreen : public wxSplashScreen
{
public:
    SplashScreen(const wxBitmap& bitmap, long splashStyle, int milliseconds, wxPoint pos = wxDefaultPosition)
        : wxSplashScreen(bitmap, splashStyle, milliseconds, static_cast<wxWindow*>(wxGetApp().mainframe), wxID_ANY, wxDefaultPosition, wxDefaultSize,
#ifdef __APPLE__
            wxSIMPLE_BORDER | wxFRAME_NO_TASKBAR | wxSTAY_ON_TOP
#else
            wxSIMPLE_BORDER | wxFRAME_NO_TASKBAR
#endif // !__APPLE__
        )
    {
        wxASSERT(bitmap.IsOk());

        int init_dpi = get_dpi_for_window(this);
        this->SetPosition(pos);
        this->CenterOnScreen();
        int new_dpi = get_dpi_for_window(this);

        m_scale         = (float)(new_dpi) / (float)(init_dpi);
        m_main_bitmap   = bitmap;

        scale_bitmap(m_main_bitmap, m_scale);

        // init constant texts and scale fonts
        init_constant_text();

        // this font will be used for the action string
        m_action_font = m_constant_text.credits_font.Bold();

        // draw logo and constant info text
        Decorate(m_main_bitmap);
    }

    void SetText(const wxString& text)
    {
        set_bitmap(m_main_bitmap);
        if (!text.empty()) {
            wxBitmap bitmap(m_main_bitmap);

            wxMemoryDC memDC;
            memDC.SelectObject(bitmap);

            memDC.SetFont(m_action_font);
            memDC.SetTextForeground(wxColour(237, 107, 33));
            memDC.DrawText(text, int(m_scale * 60), m_action_line_y_position);

            memDC.SelectObject(wxNullBitmap);
            set_bitmap(bitmap);
#ifdef __WXOSX__
            // without this code splash screen wouldn't be updated under OSX
            wxYield();
#endif
        }
    }

    static wxBitmap MakeBitmap(wxBitmap bmp)
    {
        if (!bmp.IsOk())
            return wxNullBitmap;

        // create dark grey background for the splashscreen
        // It will be 5/3 of the weight of the bitmap
        int width = lround((double)5 / 3 * bmp.GetWidth());
        int height = bmp.GetHeight();

        wxImage image(width, height);
        unsigned char* imgdata_ = image.GetData();
        for (int i = 0; i < width * height; ++i) {
            *imgdata_++ = 51;
            *imgdata_++ = 51;
            *imgdata_++ = 51;
        }

        wxBitmap new_bmp(image);

        wxMemoryDC memDC;
        memDC.SelectObject(new_bmp);
        memDC.DrawBitmap(bmp, width - bmp.GetWidth(), 0, true);

        return new_bmp;
    }

    void Decorate(wxBitmap& bmp)
    {
        if (!bmp.IsOk())
            return;

        // draw text to the box at the left of the splashscreen.
        // this box will be 2/5 of the weight of the bitmap, and be at the left.
        int width = lround(bmp.GetWidth() * 0.4);

        // load bitmap for logo
        BitmapCache bmp_cache;
        int logo_size = lround(width * 0.25);
        wxBitmap logo_bmp = *bmp_cache.load_svg(wxGetApp().logo_name(), logo_size, logo_size);

        wxCoord margin = int(m_scale * 20);

        wxRect banner_rect(wxPoint(0, logo_size), wxPoint(width, bmp.GetHeight()));
        banner_rect.Deflate(margin, 2 * margin);

        // use a memory DC to draw directly onto the bitmap
        wxMemoryDC memDc(bmp);

        // draw logo
        memDc.DrawBitmap(logo_bmp, margin, margin, true);

        // draw the (white) labels inside of our black box (at the left of the splashscreen)
        memDc.SetTextForeground(wxColour(255, 255, 255));

        memDc.SetFont(m_constant_text.title_font);
        memDc.DrawLabel(m_constant_text.title,   banner_rect, wxALIGN_TOP | wxALIGN_LEFT);

        int title_height = memDc.GetTextExtent(m_constant_text.title).GetY();
        banner_rect.SetTop(banner_rect.GetTop() + title_height);
        banner_rect.SetHeight(banner_rect.GetHeight() - title_height);

        memDc.SetFont(m_constant_text.version_font);
        memDc.DrawLabel(m_constant_text.version, banner_rect, wxALIGN_TOP | wxALIGN_LEFT);
        int version_height = memDc.GetTextExtent(m_constant_text.version).GetY();

        memDc.SetFont(m_constant_text.credits_font);
        memDc.DrawLabel(m_constant_text.credits, banner_rect, wxALIGN_BOTTOM | wxALIGN_LEFT);
        int credits_height = memDc.GetMultiLineTextExtent(m_constant_text.credits).GetY();
        int text_height    = memDc.GetTextExtent("text").GetY();

        // calculate position for the dynamic text
        int logo_and_header_height = margin + logo_size + title_height + version_height;
        m_action_line_y_position = logo_and_header_height + 0.5 * (bmp.GetHeight() - margin - credits_height - logo_and_header_height - text_height);
    }

private:
    wxBitmap    m_main_bitmap;
    wxFont      m_action_font;
    int         m_action_line_y_position;
    float       m_scale {1.0};

    struct ConstantText
    {
        wxString title;
        wxString version;
        wxString credits;

        wxFont   title_font;
        wxFont   version_font;
        wxFont   credits_font;

        void init(wxFont init_font)
        {
            // title
            title = wxGetApp().is_editor() ? SLIC3R_APP_NAME : GCODEVIEWER_APP_NAME;

            // dynamically get the version to display
            version = _L("Version") + " " + std::string(SLIC3R_VERSION);

            // credits infornation
            credits =   title + " " +
                        _L("is based on Slic3r by Alessandro Ranellucci and the RepRap community.") + "\n" +
                        _L("Developed by Prusa Research.")+ "\n\n" +
<<<<<<< HEAD
                        title + " " + _L("is licensed under the") + " " + _L("GNU Affero General Public License, version 3") + "\n\n" +
                        _L("Contributions by Vojtech Bubnik, Enrico Turri, Oleksandra Iushchenko, Tamas Meszaros, Lukas Matena, Vojtech Kral, David Kocik and numerous others.") + "\n\n" +
                        _L("Artwork model by M Boyer");
=======
                        title + " " + _L("is licensed under the") + " " + _L("GNU Affero General Public License, version 3") + ".\n\n" +
                        _L("Contributions by Vojtech Bubnik, Enrico Turri, Oleksandra Iushchenko, Tamas Meszaros, Lukas Matena, Vojtech Kral, David Kocik and numerous others.") + "\n\n" +
                        _L("Artwork model by Leslie Ing");
>>>>>>> b38001b1

            title_font = version_font = credits_font = init_font;
        }
    } 
    m_constant_text;

    void init_constant_text()
    {
        m_constant_text.init(get_default_font(this));

        // As default we use a system font for current display.
        // Scale fonts in respect to banner width

        int text_banner_width = lround(0.4 * m_main_bitmap.GetWidth()) - roundl(m_scale * 50); // banner_width - margins

        float title_font_scale = (float)text_banner_width / GetTextExtent(m_constant_text.title).GetX();
        scale_font(m_constant_text.title_font, title_font_scale > 3.5f ? 3.5f : title_font_scale);

        float version_font_scale = (float)text_banner_width / GetTextExtent(m_constant_text.version).GetX();
        scale_font(m_constant_text.version_font, version_font_scale > 2.f ? 2.f : version_font_scale);

        // The width of the credits information string doesn't respect to the banner width some times.
        // So, scale credits_font in the respect to the longest string width
        int   longest_string_width = word_wrap_string(m_constant_text.credits);
        float font_scale = (float)text_banner_width / longest_string_width;
        scale_font(m_constant_text.credits_font, font_scale);
    }

    void set_bitmap(wxBitmap& bmp)
    {
        m_window->SetBitmap(bmp);
        m_window->Refresh();
        m_window->Update();
    }

    void scale_bitmap(wxBitmap& bmp, float scale)
    {
        if (scale == 1.0)
            return;

        wxImage image = bmp.ConvertToImage();
        if (!image.IsOk() || image.GetWidth() == 0 || image.GetHeight() == 0)
            return;

        int width   = int(scale * image.GetWidth());
        int height  = int(scale * image.GetHeight());
        image.Rescale(width, height, wxIMAGE_QUALITY_BILINEAR);

        bmp = wxBitmap(std::move(image));
    }

    void scale_font(wxFont& font, float scale)
    {
#ifdef __WXMSW__
        // Workaround for the font scaling in respect to the current active display,
        // not for the primary display, as it's implemented in Font.cpp
        // See https://github.com/wxWidgets/wxWidgets/blob/master/src/msw/font.cpp
        // void wxNativeFontInfo::SetFractionalPointSize(float pointSizeNew)
        wxNativeFontInfo nfi= *font.GetNativeFontInfo();
        float pointSizeNew  = scale * font.GetPointSize();
        nfi.lf.lfHeight     = nfi.GetLogFontHeightAtPPI(pointSizeNew, get_dpi_for_window(this));
        nfi.pointSize       = pointSizeNew;
        font = wxFont(nfi);
#else
        font.Scale(scale);
#endif //__WXMSW__
    }

    // wrap a string for the strings no longer then 55 symbols
    // return extent of the longest string
    int word_wrap_string(wxString& input)
    {
        size_t line_len = 55;// count of symbols in one line
        int idx = -1;
        size_t cur_len = 0;

        wxString longest_sub_string;
        auto get_longest_sub_string = [input](wxString &longest_sub_str, size_t cur_len, size_t i) {
            if (cur_len > longest_sub_str.Len())
                longest_sub_str = input.SubString(i - cur_len + 1, i);
        };

        for (size_t i = 0; i < input.Len(); i++)
        {
            cur_len++;
            if (input[i] == ' ')
                idx = i;
            if (input[i] == '\n')
            {
                get_longest_sub_string(longest_sub_string, cur_len, i);
                idx = -1;
                cur_len = 0;
            }
            if (cur_len >= line_len && idx >= 0)
            {
                get_longest_sub_string(longest_sub_string, cur_len, i);
                input[idx] = '\n';
                cur_len = i - static_cast<size_t>(idx);
            }
        }

        return GetTextExtent(longest_sub_string).GetX();
    }
};


#ifdef __linux__
bool static check_old_linux_datadir(const wxString& app_name) {
    // If we are on Linux and the datadir does not exist yet, look into the old
    // location where the datadir was before version 2.3. If we find it there,
    // tell the user that he might wanna migrate to the new location.
    // (https://github.com/prusa3d/PrusaSlicer/issues/2911)
    // To be precise, the datadir should exist, it is created when single instance
    // lock happens. Instead of checking for existence, check the contents.

    namespace fs = boost::filesystem;

    std::string new_path = Slic3r::data_dir();

    wxString dir;
    if (! wxGetEnv(wxS("XDG_CONFIG_HOME"), &dir) || dir.empty() )
        dir = wxFileName::GetHomeDir() + wxS("/.config");
    std::string default_path = (dir + "/" + app_name).ToUTF8().data();

    if (new_path != default_path) {
        // This happens when the user specifies a custom --datadir.
        // Do not show anything in that case.
        return true;
    }

    fs::path data_dir = fs::path(new_path);
    if (! fs::is_directory(data_dir))
        return true; // This should not happen.

    int file_count = std::distance(fs::directory_iterator(data_dir), fs::directory_iterator());

    if (file_count <= 1) { // just cache dir with an instance lock
        std::string old_path = wxStandardPaths::Get().GetUserDataDir().ToUTF8().data();

        if (fs::is_directory(old_path)) {
            wxString msg = from_u8((boost::format(_u8L("Starting with %1% 2.3, configuration "
                "directory on Linux has changed (according to XDG Base Directory Specification) to \n%2%.\n\n"
                "This directory did not exist yet (maybe you run the new version for the first time).\nHowever, "
                "an old %1% configuration directory was detected in \n%3%.\n\n"
                "Consider moving the contents of the old directory to the new location in order to access "
                "your profiles, etc.\nNote that if you decide to downgrade %1% in future, it will use the old "
                "location again.\n\n"
                "What do you want to do now?")) % SLIC3R_APP_NAME % new_path % old_path).str());
            wxString caption = from_u8((boost::format(_u8L("%s - BREAKING CHANGE")) % SLIC3R_APP_NAME).str());
            RichMessageDialog dlg(nullptr, msg, caption, wxYES_NO);
            dlg.SetYesNoLabels(_L("Quit, I will move my data now"), _L("Start the application"));
            if (dlg.ShowModal() != wxID_NO)
                return false;
        }
    } else {
        // If the new directory exists, be silent. The user likely already saw the message.
    }
    return true;
}
#endif

#ifdef _WIN32
#if 0 // External Updater is replaced with AppUpdater.cpp
static bool run_updater_win()
{
    // find updater exe
    boost::filesystem::path path_updater = boost::dll::program_location().parent_path() / "prusaslicer-updater.exe";
    // run updater. Original args: /silent -restartapp prusa-slicer.exe -startappfirst
    std::string msg;
    bool res = create_process(path_updater, L"/silent", msg);
    if (!res)
        BOOST_LOG_TRIVIAL(error) << msg; 
    return res;
}
#endif // 0
#endif // _WIN32

struct FileWildcards {
    std::string_view              title;
    std::vector<std::string_view> file_extensions;
};

static const FileWildcards file_wildcards_by_type[FT_SIZE] = {
    /* FT_STL */     { "STL files"sv,       { ".stl"sv } },
    /* FT_OBJ */     { "OBJ files"sv,       { ".obj"sv } },
    /* FT_OBJECT */  { "Object files"sv,    { ".stl"sv, ".obj"sv } },
    /* FT_AMF */     { "AMF files"sv,       { ".amf"sv, ".zip.amf"sv, ".xml"sv } },
    /* FT_3MF */     { "3MF files"sv,       { ".3mf"sv } },
    /* FT_GCODE */   { "G-code files"sv,    { ".gcode"sv, ".gco"sv, ".g"sv, ".ngc"sv } },
    /* FT_MODEL */   { "Known files"sv,     { ".stl"sv, ".obj"sv, ".3mf"sv, ".amf"sv, ".zip.amf"sv, ".xml"sv } },
    /* FT_PROJECT */ { "Project files"sv,   { ".3mf"sv, ".amf"sv, ".zip.amf"sv } },
<<<<<<< HEAD
    /* FT_FONTS */   { "Font files"sv,      { ".ttc"sv, ".ttf"sv } },
=======
>>>>>>> b38001b1
    /* FT_GALLERY */ { "Known files"sv,     { ".stl"sv, ".obj"sv } },

    /* FT_INI */     { "INI files"sv,       { ".ini"sv } },
    /* FT_SVG */     { "SVG files"sv,       { ".svg"sv } },

    /* FT_TEX */     { "Texture"sv,         { ".png"sv, ".svg"sv } },

    /* FT_SL1 */     { "Masked SLA files"sv, { ".sl1"sv, ".sl1s"sv, ".pwmx"sv } },
};

#if ENABLE_ALTERNATIVE_FILE_WILDCARDS_GENERATOR
wxString file_wildcards(FileType file_type)
{
    const FileWildcards& data = file_wildcards_by_type[file_type];
    std::string title;
    std::string mask;

    // Generate cumulative first item
    for (const std::string_view& ext : data.file_extensions) {
        if (title.empty()) {
            title = "*";
            title += ext;
            mask = title;
        }
        else {
            title += ", *";
            title += ext;
            mask += ";*";
            mask += ext;
        }
        mask += ";*";
        mask += boost::to_upper_copy(std::string(ext));
    }

    wxString ret = GUI::format_wxstr("%s (%s)|%s", data.title, title, mask);

    // Adds an item for each of the extensions
    if (data.file_extensions.size() > 1) {
        for (const std::string_view& ext : data.file_extensions) {
            title = "*";
            title += ext;
            ret += GUI::format_wxstr("|%s (%s)|%s", data.title, title, title);
        }
    }

    return ret;
}
#else
// This function produces a Win32 file dialog file template mask to be consumed by wxWidgets on all platforms.
// The function accepts a custom extension parameter. If the parameter is provided, the custom extension
// will be added as a fist to the list. This is important for a "file save" dialog on OSX, which strips
// an extension from the provided initial file name and substitutes it with the default extension (the first one in the template).
wxString file_wildcards(FileType file_type, const std::string &custom_extension)
{
    const FileWildcards& data = file_wildcards_by_type[file_type];
    std::string title;
    std::string mask;
    std::string custom_ext_lower;

    if (! custom_extension.empty()) {
        // Generate an extension into the title mask and into the list of extensions.
        custom_ext_lower = boost::to_lower_copy(custom_extension);
        const std::string custom_ext_upper = boost::to_upper_copy(custom_extension);
        if (custom_ext_lower == custom_extension) {
            // Add a lower case version.
            title = std::string("*") + custom_ext_lower;
            mask = title;
            // Add an upper case version.
            mask  += ";*";
            mask  += custom_ext_upper;
        } else if (custom_ext_upper == custom_extension) {
            // Add an upper case version.
            title = std::string("*") + custom_ext_upper;
            mask = title;
            // Add a lower case version.
            mask += ";*";
            mask += custom_ext_lower;
        } else {
            // Add the mixed case version only.
            title = std::string("*") + custom_extension;
            mask = title;
        }
    }

    for (const std::string_view &ext : data.file_extensions)
        // Only add an extension if it was not added first as the custom extension.
        if (ext != custom_ext_lower) {
            if (title.empty()) {
                title = "*";
                title += ext;
                mask  = title;
            } else {
                title += ", *";
                title += ext;
                mask  += ";*";
                mask  += ext;
            }
            mask += ";*";
            mask += boost::to_upper_copy(std::string(ext));
        }

    return GUI::format_wxstr("%s (%s)|%s", data.title, title, mask);
}
#endif // ENABLE_ALTERNATIVE_FILE_WILDCARDS_GENERATOR

static std::string libslic3r_translate_callback(const char *s) { return wxGetTranslation(wxString(s, wxConvUTF8)).utf8_str().data(); }

#ifdef WIN32
#if !wxVERSION_EQUAL_OR_GREATER_THAN(3,1,3)
static void register_win32_dpi_event()
{
    enum { WM_DPICHANGED_ = 0x02e0 };

    wxWindow::MSWRegisterMessageHandler(WM_DPICHANGED_, [](wxWindow *win, WXUINT nMsg, WXWPARAM wParam, WXLPARAM lParam) {
        const int dpi = wParam & 0xffff;
        const auto rect = reinterpret_cast<PRECT>(lParam);
        const wxRect wxrect(wxPoint(rect->top, rect->left), wxPoint(rect->bottom, rect->right));

        DpiChangedEvent evt(EVT_DPI_CHANGED_SLICER, dpi, wxrect);
        win->GetEventHandler()->AddPendingEvent(evt);

        return true;
    });
}
#endif // !wxVERSION_EQUAL_OR_GREATER_THAN

static GUID GUID_DEVINTERFACE_HID = { 0x4D1E55B2, 0xF16F, 0x11CF, 0x88, 0xCB, 0x00, 0x11, 0x11, 0x00, 0x00, 0x30 };

static void register_win32_device_notification_event()
{
    wxWindow::MSWRegisterMessageHandler(WM_DEVICECHANGE, [](wxWindow *win, WXUINT /* nMsg */, WXWPARAM wParam, WXLPARAM lParam) {
        // Some messages are sent to top level windows by default, some messages are sent to only registered windows, and we explictely register on MainFrame only.
        auto main_frame = dynamic_cast<MainFrame*>(win);
        auto plater = (main_frame == nullptr) ? nullptr : main_frame->plater();
        if (plater == nullptr)
            // Maybe some other top level window like a dialog or maybe a pop-up menu?
            return true;
		PDEV_BROADCAST_HDR lpdb = (PDEV_BROADCAST_HDR)lParam;
        switch (wParam) {
        case DBT_DEVICEARRIVAL:
			if (lpdb->dbch_devicetype == DBT_DEVTYP_VOLUME)
		        plater->GetEventHandler()->AddPendingEvent(VolumeAttachedEvent(EVT_VOLUME_ATTACHED));
			else if (lpdb->dbch_devicetype == DBT_DEVTYP_DEVICEINTERFACE) {
				PDEV_BROADCAST_DEVICEINTERFACE lpdbi = (PDEV_BROADCAST_DEVICEINTERFACE)lpdb;
//				if (lpdbi->dbcc_classguid == GUID_DEVINTERFACE_VOLUME) {
//					printf("DBT_DEVICEARRIVAL %d - Media has arrived: %ws\n", msg_count, lpdbi->dbcc_name);
				if (lpdbi->dbcc_classguid == GUID_DEVINTERFACE_HID)
			        plater->GetEventHandler()->AddPendingEvent(HIDDeviceAttachedEvent(EVT_HID_DEVICE_ATTACHED, boost::nowide::narrow(lpdbi->dbcc_name)));
			}
            break;
		case DBT_DEVICEREMOVECOMPLETE:
			if (lpdb->dbch_devicetype == DBT_DEVTYP_VOLUME)
                plater->GetEventHandler()->AddPendingEvent(VolumeDetachedEvent(EVT_VOLUME_DETACHED));
			else if (lpdb->dbch_devicetype == DBT_DEVTYP_DEVICEINTERFACE) {
				PDEV_BROADCAST_DEVICEINTERFACE lpdbi = (PDEV_BROADCAST_DEVICEINTERFACE)lpdb;
//				if (lpdbi->dbcc_classguid == GUID_DEVINTERFACE_VOLUME)
//					printf("DBT_DEVICEARRIVAL %d - Media was removed: %ws\n", msg_count, lpdbi->dbcc_name);
				if (lpdbi->dbcc_classguid == GUID_DEVINTERFACE_HID)
        			plater->GetEventHandler()->AddPendingEvent(HIDDeviceDetachedEvent(EVT_HID_DEVICE_DETACHED, boost::nowide::narrow(lpdbi->dbcc_name)));
			}
			break;
        default:
            break;
        }
        return true;
    });

    wxWindow::MSWRegisterMessageHandler(MainFrame::WM_USER_MEDIACHANGED, [](wxWindow *win, WXUINT /* nMsg */, WXWPARAM wParam, WXLPARAM lParam) {
        // Some messages are sent to top level windows by default, some messages are sent to only registered windows, and we explictely register on MainFrame only.
        auto main_frame = dynamic_cast<MainFrame*>(win);
        auto plater = (main_frame == nullptr) ? nullptr : main_frame->plater();
        if (plater == nullptr)
            // Maybe some other top level window like a dialog or maybe a pop-up menu?
            return true;
        wchar_t sPath[MAX_PATH];
        if (lParam == SHCNE_MEDIAINSERTED || lParam == SHCNE_MEDIAREMOVED) {
            struct _ITEMIDLIST* pidl = *reinterpret_cast<struct _ITEMIDLIST**>(wParam);
            if (! SHGetPathFromIDList(pidl, sPath)) {
                BOOST_LOG_TRIVIAL(error) << "MediaInserted: SHGetPathFromIDList failed";
                return false;
            }
        }
        switch (lParam) {
        case SHCNE_MEDIAINSERTED:
        {
            //printf("SHCNE_MEDIAINSERTED %S\n", sPath);
            plater->GetEventHandler()->AddPendingEvent(VolumeAttachedEvent(EVT_VOLUME_ATTACHED));
            break;
        }
        case SHCNE_MEDIAREMOVED:
        {
            //printf("SHCNE_MEDIAREMOVED %S\n", sPath);
            plater->GetEventHandler()->AddPendingEvent(VolumeDetachedEvent(EVT_VOLUME_DETACHED));
            break;
        }
	    default:
//          printf("Unknown\n");
            break;
	    }
        return true;
    });

    wxWindow::MSWRegisterMessageHandler(WM_INPUT, [](wxWindow *win, WXUINT /* nMsg */, WXWPARAM wParam, WXLPARAM lParam) {
        auto main_frame = dynamic_cast<MainFrame*>(Slic3r::GUI::find_toplevel_parent(win));
        auto plater = (main_frame == nullptr) ? nullptr : main_frame->plater();
//        if (wParam == RIM_INPUTSINK && plater != nullptr && main_frame->IsActive()) {
        if (wParam == RIM_INPUT && plater != nullptr && main_frame->IsActive()) {
        RAWINPUT raw;
			UINT rawSize = sizeof(RAWINPUT);
			::GetRawInputData((HRAWINPUT)lParam, RID_INPUT, &raw, &rawSize, sizeof(RAWINPUTHEADER));
			if (raw.header.dwType == RIM_TYPEHID && plater->get_mouse3d_controller().handle_raw_input_win32(raw.data.hid.bRawData, raw.data.hid.dwSizeHid))
				return true;
		}
        return false;
    });

	wxWindow::MSWRegisterMessageHandler(WM_COPYDATA, [](wxWindow* win, WXUINT /* nMsg */, WXWPARAM wParam, WXLPARAM lParam) {
		COPYDATASTRUCT* copy_data_structure = { 0 };
		copy_data_structure = (COPYDATASTRUCT*)lParam;
		if (copy_data_structure->dwData == 1) {
			LPCWSTR arguments = (LPCWSTR)copy_data_structure->lpData;
			Slic3r::GUI::wxGetApp().other_instance_message_handler()->handle_message(boost::nowide::narrow(arguments));
		}
		return true;
		});
}
#endif // WIN32

static void generic_exception_handle()
{
    // Note: Some wxWidgets APIs use wxLogError() to report errors, eg. wxImage
    // - see https://docs.wxwidgets.org/3.1/classwx_image.html#aa249e657259fe6518d68a5208b9043d0
    //
    // wxLogError typically goes around exception handling and display an error dialog some time
    // after an error is logged even if exception handling and OnExceptionInMainLoop() take place.
    // This is why we use wxLogError() here as well instead of a custom dialog, because it accumulates
    // errors if multiple have been collected and displays just one error message for all of them.
    // Otherwise we would get multiple error messages for one missing png, for example.
    //
    // If a custom error message window (or some other solution) were to be used, it would be necessary
    // to turn off wxLogError() usage in wx APIs, most notably in wxImage
    // - see https://docs.wxwidgets.org/trunk/classwx_image.html#aa32e5d3507cc0f8c3330135bc0befc6a

    try {
        throw;
    } catch (const std::bad_alloc& ex) {
        // bad_alloc in main thread is most likely fatal. Report immediately to the user (wxLogError would be delayed)
        // and terminate the app so it is at least certain to happen now.
        wxString errmsg = wxString::Format(_L("%s has encountered an error. It was likely caused by running out of memory. "
                              "If you are sure you have enough RAM on your system, this may also be a bug and we would "
                              "be glad if you reported it.\n\nThe application will now terminate."), SLIC3R_APP_NAME);
        wxMessageBox(errmsg + "\n\n" + wxString(ex.what()), _L("Fatal error"), wxOK | wxICON_ERROR);
        BOOST_LOG_TRIVIAL(error) << boost::format("std::bad_alloc exception: %1%") % ex.what();
        std::terminate();
    } catch (const boost::io::bad_format_string& ex) {
        wxString errmsg = _L("PrusaSlicer has encountered a localization error. "
                             "Please report to PrusaSlicer team, what language was active and in which scenario "
                             "this issue happened. Thank you.\n\nThe application will now terminate.");
        wxMessageBox(errmsg + "\n\n" + wxString(ex.what()), _L("Critical error"), wxOK | wxICON_ERROR);
        BOOST_LOG_TRIVIAL(error) << boost::format("Uncaught exception: %1%") % ex.what();
        std::terminate();
        throw;
    } catch (const std::exception& ex) {
        wxLogError(format_wxstr(_L("Internal error: %1%"), ex.what()));
        BOOST_LOG_TRIVIAL(error) << boost::format("Uncaught exception: %1%") % ex.what();
        throw;
    }
}

void GUI_App::post_init()
{
    assert(initialized());
    if (! this->initialized())
        throw Slic3r::RuntimeError("Calling post_init() while not yet initialized");

<<<<<<< HEAD
    if (this->init_params->start_as_gcodeviewer) {
=======
    if (this->is_gcode_viewer()) {
>>>>>>> b38001b1
        if (! this->init_params->input_files.empty())
            this->plater()->load_gcode(wxString::FromUTF8(this->init_params->input_files[0].c_str()));
    }
    else {
        if (! this->init_params->preset_substitutions.empty())
            show_substitutions_info(this->init_params->preset_substitutions);

#if 0
        // Load the cummulative config over the currently active profiles.
        //FIXME if multiple configs are loaded, only the last one will have an effect.
        // We need to decide what to do about loading of separate presets (just print preset, just filament preset etc).
        // As of now only the full configs are supported here.
        if (!m_print_config.empty())
            this->gui->mainframe->load_config(m_print_config);
#endif
        if (! this->init_params->load_configs.empty())
            // Load the last config to give it a name at the UI. The name of the preset may be later
            // changed by loading an AMF or 3MF.
            //FIXME this is not strictly correct, as one may pass a print/filament/printer profile here instead of a full config.
            this->mainframe->load_config_file(this->init_params->load_configs.back());
        // If loading a 3MF file, the config is loaded from the last one.
        if (!this->init_params->input_files.empty()) {
            const std::vector<size_t> res = this->plater()->load_files(this->init_params->input_files, true, true);
            if (!res.empty() && this->init_params->input_files.size() == 1) {
                // Update application titlebar when opening a project file
                const std::string& filename = this->init_params->input_files.front();
                if (boost::algorithm::iends_with(filename, ".amf") ||
                    boost::algorithm::iends_with(filename, ".amf.xml") ||
                    boost::algorithm::iends_with(filename, ".3mf"))
                    this->plater()->set_project_filename(from_u8(filename));
            }
        }
        if (! this->init_params->extra_config.empty())
            this->mainframe->load_config(this->init_params->extra_config);
    }

    // show "Did you know" notification
    if (app_config->get("show_hints") == "1" && ! is_gcode_viewer())
        plater_->get_notification_manager()->push_hint_notification(true);

    // The extra CallAfter() is needed because of Mac, where this is the only way
    // to popup a modal dialog on start without screwing combo boxes.
    // This is ugly but I honestly found no better way to do it.
    // Neither wxShowEvent nor wxWindowCreateEvent work reliably.
    if (this->preset_updater) { // G-Code Viewer does not initialize preset_updater.
        if (! this->check_updates(false))
            // Configuration is not compatible and reconfigure was refused by the user. Application is closing.
            return;
        CallAfter([this] {
            bool cw_showed = this->config_wizard_startup();
            this->preset_updater->sync(preset_bundle);
            this->app_version_check(false);
            if (! cw_showed) {
                // The CallAfter is needed as well, without it, GL extensions did not show.
                // Also, we only want to show this when the wizard does not, so the new user
                // sees something else than "we want something" on the first start.
                show_send_system_info_dialog_if_needed();
            }
        });
    }

    // Set PrusaSlicer version and save to PrusaSlicer.ini or PrusaSlicerGcodeViewer.ini.
    app_config->set("version", SLIC3R_VERSION);
    app_config->save();

#ifdef _WIN32
    // Sets window property to mainframe so other instances can indentify it.
    OtherInstanceMessageHandler::init_windows_properties(mainframe, m_instance_hash_int);
#endif //WIN32
}

IMPLEMENT_APP(GUI_App)

GUI_App::GUI_App(EAppMode mode)
    : wxApp()
    , m_app_mode(mode)
    , m_em_unit(10)
    , m_imgui(new ImGuiWrapper())
	, m_removable_drive_manager(std::make_unique<RemovableDriveManager>())
	, m_other_instance_message_handler(std::make_unique<OtherInstanceMessageHandler>())
{
	//app config initializes early becasuse it is used in instance checking in PrusaSlicer.cpp
	this->init_app_config();
    // init app downloader after path to datadir is set
    m_app_updater = std::make_unique<AppUpdater>();
}

GUI_App::~GUI_App()
{
    if (app_config != nullptr)
        delete app_config;

    if (preset_bundle != nullptr)
        delete preset_bundle;

    if (preset_updater != nullptr)
        delete preset_updater;
}

// If formatted for github, plaintext with OpenGL extensions enclosed into <details>.
// Otherwise HTML formatted for the system info dialog.
std::string GUI_App::get_gl_info(bool for_github)
{
    return OpenGLManager::get_gl_info().to_string(for_github);
}

wxGLContext* GUI_App::init_glcontext(wxGLCanvas& canvas)
{
    return m_opengl_mgr.init_glcontext(canvas);
}

bool GUI_App::init_opengl()
{
#ifdef __linux__
    bool status = m_opengl_mgr.init_gl();
    m_opengl_initialized = true;
    return status;
#else
    return m_opengl_mgr.init_gl();
#endif
}

// gets path to PrusaSlicer.ini, returns semver from first line comment
static boost::optional<Semver> parse_semver_from_ini(std::string path)
{
    std::ifstream stream(path);
    std::stringstream buffer;
    buffer << stream.rdbuf();
    std::string body = buffer.str();
    size_t start = body.find("PrusaSlicer ");
    if (start == std::string::npos)
        return boost::none;
    body = body.substr(start + 12);
    size_t end = body.find_first_of(" \n");
    if (end < body.size())
        body.resize(end);
    return Semver::parse(body);
}

void GUI_App::init_app_config()
{
	// Profiles for the alpha are stored into the PrusaSlicer-alpha directory to not mix with the current release.
//    SetAppName(SLIC3R_APP_KEY);
	SetAppName(SLIC3R_APP_KEY "-alpha");
//    SetAppName(SLIC3R_APP_KEY "-beta");


//	SetAppDisplayName(SLIC3R_APP_NAME);

	// Set the Slic3r data directory at the Slic3r XS module.
	// Unix: ~/ .Slic3r
	// Windows : "C:\Users\username\AppData\Roaming\Slic3r" or "C:\Documents and Settings\username\Application Data\Slic3r"
	// Mac : "~/Library/Application Support/Slic3r"

    if (data_dir().empty()) {
        #ifndef __linux__
            set_data_dir(wxStandardPaths::Get().GetUserDataDir().ToUTF8().data());
        #else
            // Since version 2.3, config dir on Linux is in ${XDG_CONFIG_HOME}.
            // https://github.com/prusa3d/PrusaSlicer/issues/2911
            wxString dir;
            if (! wxGetEnv(wxS("XDG_CONFIG_HOME"), &dir) || dir.empty() )
                dir = wxFileName::GetHomeDir() + wxS("/.config");
            set_data_dir((dir + "/" + GetAppName()).ToUTF8().data());
        #endif
    } else {
        m_datadir_redefined = true;
    }

	if (!app_config)
        app_config = new AppConfig(is_editor() ? AppConfig::EAppMode::Editor : AppConfig::EAppMode::GCodeViewer);

	// load settings
	m_app_conf_exists = app_config->exists();
	if (m_app_conf_exists) {
        std::string error = app_config->load();
        if (!error.empty()) {
            // Error while parsing config file. We'll customize the error message and rethrow to be displayed.
            if (is_editor()) {
                throw Slic3r::RuntimeError(
                    _u8L("Error parsing PrusaSlicer config file, it is probably corrupted. "
                        "Try to manually delete the file to recover from the error. Your user profiles will not be affected.") +
                    "\n\n" + app_config->config_path() + "\n\n" + error);
            }
            else {
                throw Slic3r::RuntimeError(
                    _u8L("Error parsing PrusaGCodeViewer config file, it is probably corrupted. "
                        "Try to manually delete the file to recover from the error.") +
                    "\n\n" + app_config->config_path() + "\n\n" + error);
            }
        }
    }
}

// returns old config path to copy from if such exists,
// returns an empty string if such config path does not exists or if it cannot be loaded.
std::string GUI_App::check_older_app_config(Semver current_version, bool backup)
{
    std::string older_data_dir_path;

    // If the config folder is redefined - do not check
    if (m_datadir_redefined)
        return {};

    // find other version app config (alpha / beta / release)
    std::string             config_path = app_config->config_path();
    boost::filesystem::path parent_file_path(config_path);
    std::string             filename = parent_file_path.filename().string();
    parent_file_path.remove_filename().remove_filename();

    std::vector<boost::filesystem::path> candidates;

    if (SLIC3R_APP_KEY "-alpha" != GetAppName()) candidates.emplace_back(parent_file_path / SLIC3R_APP_KEY "-alpha" / filename);
    if (SLIC3R_APP_KEY "-beta" != GetAppName())  candidates.emplace_back(parent_file_path / SLIC3R_APP_KEY "-beta" / filename);
    if (SLIC3R_APP_KEY != GetAppName())          candidates.emplace_back(parent_file_path / SLIC3R_APP_KEY / filename);

    Semver last_semver = current_version;
    for (const auto& candidate : candidates) {
        if (boost::filesystem::exists(candidate)) {
            // parse
            boost::optional<Semver>other_semver = parse_semver_from_ini(candidate.string());
            if (other_semver && *other_semver > last_semver) {
                last_semver = *other_semver;
                older_data_dir_path = candidate.parent_path().string();
            }
        }
    }
    if (older_data_dir_path.empty())
        return {};
    BOOST_LOG_TRIVIAL(info) << "last app config file used: " << older_data_dir_path;
    // ask about using older data folder

    InfoDialog msg(nullptr
        , format_wxstr(_L("You are opening %1% version %2%."), SLIC3R_APP_NAME, SLIC3R_VERSION)
        , backup ? 
        format_wxstr(_L(
            "The active configuration was created by <b>%1% %2%</b>,"
            "\nwhile a newer configuration was found in <b>%3%</b>"
            "\ncreated by <b>%1% %4%</b>."
            "\n\nShall the newer configuration be imported?"
            "\nIf so, your active configuration will be backed up before importing the new configuration."
        )
            , SLIC3R_APP_NAME, current_version.to_string(), older_data_dir_path, last_semver.to_string())
        : format_wxstr(_L(
            "An existing configuration was found in <b>%3%</b>"
            "\ncreated by <b>%1% %2%</b>."
            "\n\nShall this configuration be imported?"
        )
            , SLIC3R_APP_NAME, last_semver.to_string(), older_data_dir_path)
        , true, wxYES_NO);

    if (backup) {
        msg.SetButtonLabel(wxID_YES, _L("Import"));
        msg.SetButtonLabel(wxID_NO, _L("Don't import"));
    }

    if (msg.ShowModal() == wxID_YES) {
        std::string snapshot_id;
        if (backup) {
            const Config::Snapshot* snapshot{ nullptr };
            if (! GUI::Config::take_config_snapshot_cancel_on_error(*app_config, Config::Snapshot::SNAPSHOT_USER, "",
                _u8L("Continue and import newer configuration?"), &snapshot))
                return {};
            if (snapshot) {
                // Save snapshot ID before loading the alternate AppConfig, as loading the alternate AppConfig may fail.
                snapshot_id = snapshot->id;
                assert(! snapshot_id.empty());
                app_config->set("on_snapshot", snapshot_id);
            } else
                BOOST_LOG_TRIVIAL(error) << "Failed to take congiguration snapshot";
        }

        // load app config from older file
        std::string error = app_config->load((boost::filesystem::path(older_data_dir_path) / filename).string());
        if (!error.empty()) {
            // Error while parsing config file. We'll customize the error message and rethrow to be displayed.
            if (is_editor()) {
                throw Slic3r::RuntimeError(
                    _u8L("Error parsing PrusaSlicer config file, it is probably corrupted. "
                        "Try to manually delete the file to recover from the error. Your user profiles will not be affected.") +
                    "\n\n" + app_config->config_path() + "\n\n" + error);
            }
            else {
                throw Slic3r::RuntimeError(
                    _u8L("Error parsing PrusaGCodeViewer config file, it is probably corrupted. "
                        "Try to manually delete the file to recover from the error.") +
                    "\n\n" + app_config->config_path() + "\n\n" + error);
            }
        }
        if (!snapshot_id.empty())
            app_config->set("on_snapshot", snapshot_id);
        m_app_conf_exists = true;
        return older_data_dir_path;
    }
    return {};
}

void GUI_App::init_single_instance_checker(const std::string &name, const std::string &path)
{
    BOOST_LOG_TRIVIAL(debug) << "init wx instance checker " << name << " "<< path; 
    m_single_instance_checker = std::make_unique<wxSingleInstanceChecker>(boost::nowide::widen(name), boost::nowide::widen(path));
}

bool GUI_App::OnInit()
{
    try {
        return on_init_inner();
    } catch (const std::exception&) {
        generic_exception_handle();
        return false;
    }
}

bool GUI_App::on_init_inner()
{
    // Set initialization of image handlers before any UI actions - See GH issue #7469
    wxInitAllImageHandlers();

#if defined(_WIN32) && ! defined(_WIN64)
    // Win32 32bit build.
    if (wxPlatformInfo::Get().GetArchName().substr(0, 2) == "64") {
        RichMessageDialog dlg(nullptr,
            _L("You are running a 32 bit build of PrusaSlicer on 64-bit Windows."
                "\n32 bit build of PrusaSlicer will likely not be able to utilize all the RAM available in the system."
                "\nPlease download and install a 64 bit build of PrusaSlicer from https://www.prusa3d.cz/prusaslicer/."
                "\nDo you wish to continue?"),
            "PrusaSlicer", wxICON_QUESTION | wxYES_NO);
        if (dlg.ShowModal() != wxID_YES)
            return false;
    }
#endif // _WIN64

    // Forcing back menu icons under gtk2 and gtk3. Solution is based on:
    // https://docs.gtk.org/gtk3/class.Settings.html
    // see also https://docs.wxwidgets.org/3.0/classwx_menu_item.html#a2b5d6bcb820b992b1e4709facbf6d4fb
    // TODO: Find workaround for GTK4
#if defined(__WXGTK20__) || defined(__WXGTK3__)
    g_object_set (gtk_settings_get_default (), "gtk-menu-images", TRUE, NULL);
#endif

    // Verify resources path
    const wxString resources_dir = from_u8(Slic3r::resources_dir());
    wxCHECK_MSG(wxDirExists(resources_dir), false,
        wxString::Format("Resources path does not exist or is not a directory: %s", resources_dir));

#ifdef __linux__
    if (! check_old_linux_datadir(GetAppName())) {
        std::cerr << "Quitting, user chose to move their data to new location." << std::endl;
        return false;
    }
#endif

    // Enable this to get the default Win32 COMCTRL32 behavior of static boxes.
//    wxSystemOptions::SetOption("msw.staticbox.optimized-paint", 0);
    // Enable this to disable Windows Vista themes for all wxNotebooks. The themes seem to lead to terrible
    // performance when working on high resolution multi-display setups.
//    wxSystemOptions::SetOption("msw.notebook.themed-background", 0);

//     Slic3r::debugf "wxWidgets version %s, Wx version %s\n", wxVERSION_STRING, wxVERSION;

    // !!! Initialization of UI settings as a language, application color mode, fonts... have to be done before first UI action.
    // Like here, before the show InfoDialog in check_older_app_config()

    // If load_language() fails, the application closes.
    load_language(wxString(), true);
#ifdef _MSW_DARK_MODE
    bool init_dark_color_mode = app_config->get("dark_color_mode") == "1";
    bool init_sys_menu_enabled = app_config->get("sys_menu_enabled") == "1";
    NppDarkMode::InitDarkMode(init_dark_color_mode, init_sys_menu_enabled);
#endif
    // initialize label colors and fonts
    init_label_colours();
    init_fonts();

    std::string older_data_dir_path;
    if (m_app_conf_exists) {
        if (app_config->orig_version().valid() && app_config->orig_version() < *Semver::parse(SLIC3R_VERSION))
            // Only copying configuration if it was saved with a newer slicer than the one currently running.
            older_data_dir_path = check_older_app_config(app_config->orig_version(), true);
    } else {
        // No AppConfig exists, fresh install. Always try to copy from an alternate location, don't make backup of the current configuration.
        older_data_dir_path = check_older_app_config(Semver(), false);
    }

#ifdef _MSW_DARK_MODE
    // app_config can be updated in check_older_app_config(), so check if dark_color_mode and sys_menu_enabled was changed
    if (bool new_dark_color_mode = app_config->get("dark_color_mode") == "1";
        init_dark_color_mode != new_dark_color_mode) {
        NppDarkMode::SetDarkMode(new_dark_color_mode);
        init_label_colours();
        update_label_colours_from_appconfig();
    }
    if (bool new_sys_menu_enabled = app_config->get("sys_menu_enabled") == "1";
        init_sys_menu_enabled != new_sys_menu_enabled)
        NppDarkMode::SetSystemMenuForApp(new_sys_menu_enabled);
#endif

    if (is_editor()) {
        std::string msg = Http::tls_global_init();
        std::string ssl_cert_store = app_config->get("tls_accepted_cert_store_location");
        bool ssl_accept = app_config->get("tls_cert_store_accepted") == "yes" && ssl_cert_store == Http::tls_system_cert_store();

        if (!msg.empty() && !ssl_accept) {
            RichMessageDialog
                dlg(nullptr,
                    wxString::Format(_L("%s\nDo you want to continue?"), msg),
                    "PrusaSlicer", wxICON_QUESTION | wxYES_NO);
            dlg.ShowCheckBox(_L("Remember my choice"));
            if (dlg.ShowModal() != wxID_YES) return false;

            app_config->set("tls_cert_store_accepted",
                dlg.IsCheckBoxChecked() ? "yes" : "no");
            app_config->set("tls_accepted_cert_store_location",
                dlg.IsCheckBoxChecked() ? Http::tls_system_cert_store() : "");
        }
    }

    SplashScreen* scrn = nullptr;
    if (app_config->get("show_splash_screen") == "1") {
        // make a bitmap with dark grey banner on the left side
        wxBitmap bmp = SplashScreen::MakeBitmap(wxBitmap(from_u8(var(is_editor() ? "splashscreen.jpg" : "splashscreen-gcodepreview.jpg")), wxBITMAP_TYPE_JPEG));

        // Detect position (display) to show the splash screen
        // Now this position is equal to the mainframe position
        wxPoint splashscreen_pos = wxDefaultPosition;
        bool default_splashscreen_pos = true;
        if (app_config->has("window_mainframe") && app_config->get("restore_win_position") == "1") {
            auto metrics = WindowMetrics::deserialize(app_config->get("window_mainframe"));
            default_splashscreen_pos = metrics == boost::none;
            if (!default_splashscreen_pos)
                splashscreen_pos = metrics->get_rect().GetPosition();
        }

        if (!default_splashscreen_pos) {
            // workaround for crash related to the positioning of the window on secondary monitor
            get_app_config()->set("restore_win_position", "crashed_at_splashscreen_pos");
            get_app_config()->save();
        }

        // create splash screen with updated bmp
        scrn = new SplashScreen(bmp.IsOk() ? bmp : create_scaled_bitmap("PrusaSlicer", nullptr, 400), 
                                wxSPLASH_CENTRE_ON_SCREEN | wxSPLASH_TIMEOUT, 4000, splashscreen_pos);

        if (!default_splashscreen_pos)
            // revert "restore_win_position" value if application wasn't crashed
            get_app_config()->set("restore_win_position", "1");
#ifndef __linux__
        wxYield();
#endif
        scrn->SetText(_L("Loading configuration")+ dots);
    }

    preset_bundle = new PresetBundle();

    // just checking for existence of Slic3r::data_dir is not enough : it may be an empty directory
    // supplied as argument to --datadir; in that case we should still run the wizard
    preset_bundle->setup_directories();
    
    if (! older_data_dir_path.empty()) {
        preset_bundle->import_newer_configs(older_data_dir_path);
        app_config->save();
    }

    if (is_editor()) {
#ifdef __WXMSW__ 
        if (app_config->get("associate_3mf") == "1")
            associate_3mf_files();
        if (app_config->get("associate_stl") == "1")
            associate_stl_files();
#endif // __WXMSW__

        preset_updater = new PresetUpdater();
        Bind(EVT_SLIC3R_VERSION_ONLINE, &GUI_App::on_version_read, this);
        Bind(EVT_SLIC3R_EXPERIMENTAL_VERSION_ONLINE, [this](const wxCommandEvent& evt) {
            if (this->plater_ != nullptr && app_config->get("notify_release") == "all") {
                std::string evt_string = into_u8(evt.GetString());
                if (*Semver::parse(SLIC3R_VERSION) < *Semver::parse(evt_string)) {
                    auto notif_type = (evt_string.find("beta") != std::string::npos ? NotificationType::NewBetaAvailable : NotificationType::NewAlphaAvailable);
                    this->plater_->get_notification_manager()->push_notification( notif_type
                        , NotificationManager::NotificationLevel::ImportantNotificationLevel
                        , Slic3r::format(_u8L("New prerelease version %1% is available."), evt_string)
                        , _u8L("See Releases page.")
                        , [](wxEvtHandler* evnthndlr) {wxGetApp().open_browser_with_warning_dialog("https://github.com/prusa3d/PrusaSlicer/releases"); return true; }
                    );
                }
            }
            });
        Bind(EVT_SLIC3R_APP_DOWNLOAD_PROGRESS, [this](const wxCommandEvent& evt) {
            //lm:This does not force a render. The progress bar only updateswhen the mouse is moved.
            if (this->plater_ != nullptr)
                this->plater_->get_notification_manager()->set_download_progress_percentage((float)std::stoi(into_u8(evt.GetString())) / 100.f );
        });

        Bind(EVT_SLIC3R_APP_DOWNLOAD_FAILED, [this](const wxCommandEvent& evt) {
            if (this->plater_ != nullptr)
                this->plater_->get_notification_manager()->close_notification_of_type(NotificationType::AppDownload);
            if(!evt.GetString().IsEmpty())
                show_error(nullptr, evt.GetString());
        });

        Bind(EVT_SLIC3R_APP_OPEN_FAILED, [](const wxCommandEvent& evt) {
            show_error(nullptr, evt.GetString());
        });
    }
    else {
#ifdef __WXMSW__ 
        if (app_config->get("associate_gcode") == "1")
            associate_gcode_files();
#endif // __WXMSW__
    }

    // Suppress the '- default -' presets.
    preset_bundle->set_default_suppressed(app_config->get("no_defaults") == "1");
    try {
        // Enable all substitutions (in both user and system profiles), but log the substitutions in user profiles only.
        // If there are substitutions in system profiles, then a "reconfigure" event shall be triggered, which will force
        // installation of a compatible system preset, thus nullifying the system preset substitutions.
        init_params->preset_substitutions = preset_bundle->load_presets(*app_config, ForwardCompatibilitySubstitutionRule::EnableSystemSilent);
    } catch (const std::exception &ex) {
        show_error(nullptr, ex.what());
    }

#ifdef WIN32
#if !wxVERSION_EQUAL_OR_GREATER_THAN(3,1,3)
    register_win32_dpi_event();
#endif // !wxVERSION_EQUAL_OR_GREATER_THAN
    register_win32_device_notification_event();
#endif // WIN32

    // Let the libslic3r know the callback, which will translate messages on demand.
    Slic3r::I18N::set_translate_callback(libslic3r_translate_callback);

    // application frame
    if (scrn && is_editor())
        scrn->SetText(_L("Preparing settings tabs") + dots);

    mainframe = new MainFrame();
    // hide settings tabs after first Layout
    if (is_editor())
        mainframe->select_tab(size_t(0));

    sidebar().obj_list()->init_objects(); // propagate model objects to object list
//     update_mode(); // !!! do that later
    SetTopWindow(mainframe);

    plater_->init_notification_manager();

    m_printhost_job_queue.reset(new PrintHostJobQueue(mainframe->printhost_queue_dlg()));

    if (is_gcode_viewer()) {
        mainframe->update_layout();
        if (plater_ != nullptr)
            // ensure the selected technology is ptFFF
            plater_->set_printer_technology(ptFFF);
    }
    else
        load_current_presets();

    // Save the active profiles as a "saved into project".
    update_saved_preset_from_current_preset();

    if (plater_ != nullptr) {
        // Save the names of active presets and project specific config into ProjectDirtyStateManager.
        plater_->reset_project_dirty_initial_presets();
        // Update Project dirty state, update application title bar.
        plater_->update_project_dirty_from_presets();
    }

    mainframe->Show(true);

    obj_list()->set_min_height();

    update_mode(); // update view mode after fix of the object_list size

#ifdef __APPLE__
    other_instance_message_handler()->bring_instance_forward();
#endif //__APPLE__

    Bind(wxEVT_IDLE, [this](wxIdleEvent& event)
    {
        if (! plater_)
            return;

        this->obj_manipul()->update_if_dirty();

        // An ugly solution to GH #5537 in which GUI_App::init_opengl (normally called from events wxEVT_PAINT
        // and wxEVT_SET_FOCUS before GUI_App::post_init is called) wasn't called before GUI_App::post_init and OpenGL wasn't initialized.
#ifdef __linux__
        if (! m_post_initialized && m_opengl_initialized) {
#else
        if (! m_post_initialized) {
#endif
            m_post_initialized = true;
#ifdef WIN32
            this->mainframe->register_win32_callbacks();
#endif
            this->post_init();
        }

        if (m_post_initialized && app_config->dirty() && app_config->get("autosave") == "1")
            app_config->save();
    });

    m_initialized = true;

    if (const std::string& crash_reason = app_config->get("restore_win_position");
        boost::starts_with(crash_reason,"crashed"))
    {
        wxString preferences_item = _L("Restore window position on start");
        InfoDialog dialog(nullptr,
            _L("PrusaSlicer started after a crash"),
            format_wxstr(_L("PrusaSlicer crashed last time when attempting to set window position.\n"
                "We are sorry for the inconvenience, it unfortunately happens with certain multiple-monitor setups.\n"
                "More precise reason for the crash: \"%1%\".\n"
                "For more information see our GitHub issue tracker: \"%2%\" and \"%3%\"\n\n"
                "To avoid this problem, consider disabling \"%4%\" in \"Preferences\". "
                "Otherwise, the application will most likely crash again next time."),
                "<b>" + from_u8(crash_reason) + "</b>",
                "<a href=http://github.com/prusa3d/PrusaSlicer/issues/2939>#2939</a>",
                "<a href=http://github.com/prusa3d/PrusaSlicer/issues/5573>#5573</a>",
                "<b>" + preferences_item + "</b>"),
            true, wxYES_NO);

        dialog.SetButtonLabel(wxID_YES, format_wxstr(_L("Disable \"%1%\""), preferences_item));
        dialog.SetButtonLabel(wxID_NO,  format_wxstr(_L("Leave \"%1%\" enabled") , preferences_item));
        
        auto answer = dialog.ShowModal();
        if (answer == wxID_YES)
            app_config->set("restore_win_position", "0");
        else if (answer == wxID_NO)
            app_config->set("restore_win_position", "1");
        app_config->save();
    }

    return true;
}

unsigned GUI_App::get_colour_approx_luma(const wxColour &colour)
{
    double r = colour.Red();
    double g = colour.Green();
    double b = colour.Blue();

    return std::round(std::sqrt(
        r * r * .241 +
        g * g * .691 +
        b * b * .068
        ));
}

bool GUI_App::dark_mode()
{
#if __APPLE__
    // The check for dark mode returns false positive on 10.12 and 10.13,
    // which allowed setting dark menu bar and dock area, which is
    // is detected as dark mode. We must run on at least 10.14 where the
    // proper dark mode was first introduced.
    return wxPlatformInfo::Get().CheckOSVersion(10, 14) && mac_dark_mode();
#else
    return wxGetApp().app_config->get("dark_color_mode") == "1" ? true : check_dark_mode();
    //const unsigned luma = get_colour_approx_luma(wxSystemSettings::GetColour(wxSYS_COLOUR_WINDOW));
    //return luma < 128;
#endif
}

const wxColour GUI_App::get_label_default_clr_system()
{
    return dark_mode() ? wxColour(115, 220, 103) : wxColour(26, 132, 57);
}

const wxColour GUI_App::get_label_default_clr_modified()
{
    return dark_mode() ? wxColour(253, 111, 40) : wxColour(252, 77, 1);
}

void GUI_App::init_label_colours()
{
    m_color_label_modified          = get_label_default_clr_modified();
    m_color_label_sys               = get_label_default_clr_system();

    bool is_dark_mode = dark_mode();
#ifdef _WIN32
    m_color_label_default           = is_dark_mode ? wxColour(250, 250, 250): wxSystemSettings::GetColour(wxSYS_COLOUR_WINDOWTEXT);
    m_color_highlight_label_default = is_dark_mode ? wxColour(230, 230, 230): wxSystemSettings::GetColour(/*wxSYS_COLOUR_HIGHLIGHTTEXT*/wxSYS_COLOUR_WINDOWTEXT);
    m_color_highlight_default       = is_dark_mode ? wxColour(78, 78, 78)   : wxSystemSettings::GetColour(wxSYS_COLOUR_3DLIGHT);
    m_color_hovered_btn_label       = is_dark_mode ? wxColour(253, 111, 40) : wxColour(252, 77, 1);
    m_color_default_btn_label       = is_dark_mode ? wxColour(255, 181, 100): wxColour(203, 61, 0);
    m_color_selected_btn_bg         = is_dark_mode ? wxColour(95, 73, 62)   : wxColour(228, 220, 216);
#else
    m_color_label_default = wxSystemSettings::GetColour(wxSYS_COLOUR_WINDOWTEXT);
#endif
    m_color_window_default          = is_dark_mode ? wxColour(43, 43, 43)   : wxSystemSettings::GetColour(wxSYS_COLOUR_WINDOW);
}

void GUI_App::update_label_colours_from_appconfig()
{
    if (app_config->has("label_clr_sys")) {
        auto str = app_config->get("label_clr_sys");
        if (str != "")
            m_color_label_sys = wxColour(str);
    }

    if (app_config->has("label_clr_modified")) {
        auto str = app_config->get("label_clr_modified");
        if (str != "")
            m_color_label_modified = wxColour(str);
    }
}

void GUI_App::update_label_colours()
{
    for (Tab* tab : tabs_list)
        tab->update_label_colours();
}

#ifdef _WIN32
static bool is_focused(HWND hWnd)
{
    HWND hFocusedWnd = ::GetFocus();
    return hFocusedWnd && hWnd == hFocusedWnd;
}

static bool is_default(wxWindow* win)
{
    wxTopLevelWindow* tlw = find_toplevel_parent(win);
    if (!tlw)
        return false;
        
    return win == tlw->GetDefaultItem();
}
#endif

void GUI_App::UpdateDarkUI(wxWindow* window, bool highlited/* = false*/, bool just_font/* = false*/)
{
#ifdef _WIN32
    bool is_focused_button = false;
    bool is_default_button = false;
    if (wxButton* btn = dynamic_cast<wxButton*>(window)) {
        if (!(btn->GetWindowStyle() & wxNO_BORDER)) {
            btn->SetWindowStyle(btn->GetWindowStyle() | wxNO_BORDER);
            highlited = true;
        }
        // button marking
        {
            auto mark_button = [this, btn, highlited](const bool mark) {
                if (btn->GetLabel().IsEmpty())
                    btn->SetBackgroundColour(mark ? m_color_selected_btn_bg   : highlited ? m_color_highlight_default : m_color_window_default);
                else
                    btn->SetForegroundColour(mark ? m_color_hovered_btn_label : (is_default(btn) ? m_color_default_btn_label : m_color_label_default));
                btn->Refresh();
                btn->Update();
            };

            // hovering
            btn->Bind(wxEVT_ENTER_WINDOW, [mark_button](wxMouseEvent& event) { mark_button(true); event.Skip(); });
            btn->Bind(wxEVT_LEAVE_WINDOW, [mark_button, btn](wxMouseEvent& event) { mark_button(is_focused(btn->GetHWND())); event.Skip(); });
            // focusing
            btn->Bind(wxEVT_SET_FOCUS,    [mark_button](wxFocusEvent& event) { mark_button(true); event.Skip(); });
            btn->Bind(wxEVT_KILL_FOCUS,   [mark_button](wxFocusEvent& event) { mark_button(false); event.Skip(); });

            is_focused_button = is_focused(btn->GetHWND());
            is_default_button = is_default(btn);
            if (is_focused_button || is_default_button)
                mark_button(is_focused_button);
        }
    }
    else if (wxTextCtrl* text = dynamic_cast<wxTextCtrl*>(window)) {
        if (text->GetBorder() != wxBORDER_SIMPLE)
            text->SetWindowStyle(text->GetWindowStyle() | wxBORDER_SIMPLE);
    }
    else if (wxCheckListBox* list = dynamic_cast<wxCheckListBox*>(window)) {
        list->SetWindowStyle(list->GetWindowStyle() | wxBORDER_SIMPLE);
        list->SetBackgroundColour(highlited ? m_color_highlight_default : m_color_window_default);
        for (size_t i = 0; i < list->GetCount(); i++)
            if (wxOwnerDrawn* item = list->GetItem(i)) {
                item->SetBackgroundColour(highlited ? m_color_highlight_default : m_color_window_default);
                item->SetTextColour(m_color_label_default);
            }
        return;
    }
    else if (dynamic_cast<wxListBox*>(window))
        window->SetWindowStyle(window->GetWindowStyle() | wxBORDER_SIMPLE);

    if (!just_font)
        window->SetBackgroundColour(highlited ? m_color_highlight_default : m_color_window_default);
    if (!is_focused_button && !is_default_button)
        window->SetForegroundColour(m_color_label_default);
#endif
}

// recursive function for scaling fonts for all controls in Window
#ifdef _WIN32
static void update_dark_children_ui(wxWindow* window, bool just_buttons_update = false)
{
    bool is_btn = dynamic_cast<wxButton*>(window) != nullptr;
    if (!(just_buttons_update && !is_btn))
        wxGetApp().UpdateDarkUI(window, is_btn);

    auto children = window->GetChildren();
    for (auto child : children) {        
        update_dark_children_ui(child);
    }
}
#endif

// Note: Don't use this function for Dialog contains ScalableButtons
void GUI_App::UpdateDlgDarkUI(wxDialog* dlg, bool just_buttons_update/* = false*/)
{
#ifdef _WIN32
    update_dark_children_ui(dlg, just_buttons_update);
#endif
}
void GUI_App::UpdateDVCDarkUI(wxDataViewCtrl* dvc, bool highlited/* = false*/)
{
#ifdef _WIN32
    UpdateDarkUI(dvc, highlited ? dark_mode() : false);
#ifdef _MSW_DARK_MODE
    dvc->RefreshHeaderDarkMode(&m_normal_font);
#endif //_MSW_DARK_MODE
    if (dvc->HasFlag(wxDV_ROW_LINES))
        dvc->SetAlternateRowColour(m_color_highlight_default);
    if (dvc->GetBorder() != wxBORDER_SIMPLE)
        dvc->SetWindowStyle(dvc->GetWindowStyle() | wxBORDER_SIMPLE);
#endif
}

void GUI_App::UpdateAllStaticTextDarkUI(wxWindow* parent)
{
#ifdef _WIN32
    wxGetApp().UpdateDarkUI(parent);

    auto children = parent->GetChildren();
    for (auto child : children) {
        if (dynamic_cast<wxStaticText*>(child))
            child->SetForegroundColour(m_color_label_default);
    }
#endif
}

void GUI_App::init_fonts()
{
    m_small_font = wxSystemSettings::GetFont(wxSYS_DEFAULT_GUI_FONT);
    m_bold_font = wxSystemSettings::GetFont(wxSYS_DEFAULT_GUI_FONT).Bold();
    m_normal_font = wxSystemSettings::GetFont(wxSYS_DEFAULT_GUI_FONT);

#ifdef __WXMAC__
    m_small_font.SetPointSize(11);
    m_bold_font.SetPointSize(13);
#endif /*__WXMAC__*/

    // wxSYS_OEM_FIXED_FONT and wxSYS_ANSI_FIXED_FONT use the same as
    // DEFAULT in wxGtk. Use the TELETYPE family as a work-around
    m_code_font = wxFont(wxFontInfo().Family(wxFONTFAMILY_TELETYPE));
    m_code_font.SetPointSize(m_normal_font.GetPointSize());
}

void GUI_App::update_fonts(const MainFrame *main_frame)
{
    /* Only normal and bold fonts are used for an application rescale,
     * because of under MSW small and normal fonts are the same.
     * To avoid same rescaling twice, just fill this values
     * from rescaled MainFrame
     */
	if (main_frame == nullptr)
		main_frame = this->mainframe;
    m_normal_font   = main_frame->normal_font();
    m_small_font    = m_normal_font;
    m_bold_font     = main_frame->normal_font().Bold();
    m_link_font     = m_bold_font.Underlined();
    m_em_unit       = main_frame->em_unit();
    m_code_font.SetPointSize(m_normal_font.GetPointSize());
}

void GUI_App::set_label_clr_modified(const wxColour& clr) 
{
    if (m_color_label_modified == clr)
        return;
    m_color_label_modified = clr;
    const std::string str = encode_color(ColorRGB(clr.Red(), clr.Green(), clr.Blue()));
    app_config->set("label_clr_modified", str);
    app_config->save();
}

void GUI_App::set_label_clr_sys(const wxColour& clr)
{
    if (m_color_label_sys == clr)
        return;
    m_color_label_sys = clr;
    const std::string str = encode_color(ColorRGB(clr.Red(), clr.Green(), clr.Blue()));
    app_config->set("label_clr_sys", str);
    app_config->save();
}

bool GUI_App::tabs_as_menu() const
{
    return app_config->get("tabs_as_menu") == "1"; // || dark_mode();
}

wxSize GUI_App::get_min_size() const
{
    return wxSize(76*m_em_unit, 49 * m_em_unit);
}

float GUI_App::toolbar_icon_scale(const bool is_limited/* = false*/) const
{
#ifdef __APPLE__
    const float icon_sc = 1.0f; // for Retina display will be used its own scale
#else
    const float icon_sc = m_em_unit*0.1f;
#endif // __APPLE__

    const std::string& use_val  = app_config->get("use_custom_toolbar_size");
    const std::string& val      = app_config->get("custom_toolbar_size");
    const std::string& auto_val = app_config->get("auto_toolbar_size");

    if (val.empty() || auto_val.empty() || use_val.empty())
        return icon_sc;

    int int_val = use_val == "0" ? 100 : atoi(val.c_str());
    // correct value in respect to auto_toolbar_size
    int_val = std::min(atoi(auto_val.c_str()), int_val);

    if (is_limited && int_val < 50)
        int_val = 50;

    return 0.01f * int_val * icon_sc;
}

void GUI_App::set_auto_toolbar_icon_scale(float scale) const
{
#ifdef __APPLE__
    const float icon_sc = 1.0f; // for Retina display will be used its own scale
#else
    const float icon_sc = m_em_unit * 0.1f;
#endif // __APPLE__

    long int_val = std::min(int(std::lround(scale / icon_sc * 100)), 100);
    std::string val = std::to_string(int_val);

    app_config->set("auto_toolbar_size", val);
}

// check user printer_presets for the containing information about "Print Host upload"
void GUI_App::check_printer_presets()
{
    std::vector<std::string> preset_names = PhysicalPrinter::presets_with_print_host_information(preset_bundle->printers);
    if (preset_names.empty())
        return;

    wxString msg_text =  _L("You have the following presets with saved options for \"Print Host upload\"") + ":";
    for (const std::string& preset_name : preset_names)
        msg_text += "\n    \"" + from_u8(preset_name) + "\",";
    msg_text.RemoveLast();
    msg_text += "\n\n" + _L("But since this version of PrusaSlicer we don't show this information in Printer Settings anymore.\n"
                            "Settings will be available in physical printers settings.") + "\n\n" +
                         _L("By default new Printer devices will be named as \"Printer N\" during its creation.\n"
                            "Note: This name can be changed later from the physical printers settings");

    //wxMessageDialog(nullptr, msg_text, _L("Information"), wxOK | wxICON_INFORMATION).ShowModal();
    MessageDialog(nullptr, msg_text, _L("Information"), wxOK | wxICON_INFORMATION).ShowModal();

    preset_bundle->physical_printers.load_printers_from_presets(preset_bundle->printers);
}

void GUI_App::recreate_GUI(const wxString& msg_name)
{
    m_is_recreating_gui = true;

    mainframe->shutdown();

    wxProgressDialog dlg(msg_name, msg_name, 100, nullptr, wxPD_AUTO_HIDE);
    dlg.Pulse();
    dlg.Update(10, _L("Recreating") + dots);

    MainFrame *old_main_frame = mainframe;
    mainframe = new MainFrame();
    if (is_editor())
        // hide settings tabs after first Layout
        mainframe->select_tab(size_t(0));
    // Propagate model objects to object list.
    sidebar().obj_list()->init_objects();
    SetTopWindow(mainframe);

    dlg.Update(30, _L("Recreating") + dots);
    old_main_frame->Destroy();

    dlg.Update(80, _L("Loading of current presets") + dots);
    m_printhost_job_queue.reset(new PrintHostJobQueue(mainframe->printhost_queue_dlg()));
    load_current_presets();
    mainframe->Show(true);

    dlg.Update(90, _L("Loading of a mode view") + dots);

    obj_list()->set_min_height();
    update_mode();

    // #ys_FIXME_delete_after_testing  Do we still need this  ?
//     CallAfter([]() {
//         // Run the config wizard, don't offer the "reset user profile" checkbox.
//         config_wizard_startup(true);
//     });

    m_is_recreating_gui = false;
}

void GUI_App::system_info()
{
    SysInfoDialog dlg;
    dlg.ShowModal();
}

void GUI_App::keyboard_shortcuts()
{
    KBShortcutsDialog dlg;
    dlg.ShowModal();
}

// static method accepting a wxWindow object as first parameter
bool GUI_App::catch_error(std::function<void()> cb,
    //                       wxMessageDialog* message_dialog,
    const std::string& err /*= ""*/)
{
    if (!err.empty()) {
        if (cb)
            cb();
        //         if (message_dialog)
        //             message_dialog->(err, "Error", wxOK | wxICON_ERROR);
        show_error(/*this*/nullptr, err);
        return true;
    }
    return false;
}

// static method accepting a wxWindow object as first parameter
void fatal_error(wxWindow* parent)
{
    show_error(parent, "");
    //     exit 1; // #ys_FIXME
}

#ifdef _WIN32

#ifdef _MSW_DARK_MODE
static void update_scrolls(wxWindow* window)
{
    wxWindowList::compatibility_iterator node = window->GetChildren().GetFirst();
    while (node)
    {
        wxWindow* win = node->GetData();
        if (dynamic_cast<wxScrollHelper*>(win) ||
            dynamic_cast<wxTreeCtrl*>(win) ||
            dynamic_cast<wxTextCtrl*>(win))
            NppDarkMode::SetDarkExplorerTheme(win->GetHWND());

        update_scrolls(win);
        node = node->GetNext();
    }
}
#endif //_MSW_DARK_MODE


#ifdef _MSW_DARK_MODE
void GUI_App::force_menu_update()
{
    NppDarkMode::SetSystemMenuForApp(app_config->get("sys_menu_enabled") == "1");
}
#endif //_MSW_DARK_MODE

void GUI_App::force_colors_update()
{
#ifdef _MSW_DARK_MODE
    NppDarkMode::SetDarkMode(app_config->get("dark_color_mode") == "1");
    if (WXHWND wxHWND = wxToolTip::GetToolTipCtrl())
        NppDarkMode::SetDarkExplorerTheme((HWND)wxHWND);
    NppDarkMode::SetDarkTitleBar(mainframe->GetHWND());
    NppDarkMode::SetDarkTitleBar(mainframe->m_settings_dialog.GetHWND());
#endif //_MSW_DARK_MODE
    m_force_colors_update = true;
}
#endif //_WIN32

// Called after the Preferences dialog is closed and the program settings are saved.
// Update the UI based on the current preferences.
void GUI_App::update_ui_from_settings()
{
    update_label_colours();
#ifdef _WIN32
    // Upadte UI colors before Update UI from settings
    if (m_force_colors_update) {
        m_force_colors_update = false;
        mainframe->force_color_changed();
        mainframe->diff_dialog.force_color_changed();
        mainframe->preferences_dialog->force_color_changed();
        mainframe->printhost_queue_dlg()->force_color_changed();
#ifdef _MSW_DARK_MODE
        update_scrolls(mainframe);
        if (mainframe->is_dlg_layout()) {
            // update for tabs bar
            UpdateDarkUI(&mainframe->m_settings_dialog);
            mainframe->m_settings_dialog.Fit();
            mainframe->m_settings_dialog.Refresh();
            // update scrollbars
            update_scrolls(&mainframe->m_settings_dialog);
        }
#endif //_MSW_DARK_MODE
    }
#endif
    mainframe->update_ui_from_settings();
}

void GUI_App::persist_window_geometry(wxTopLevelWindow *window, bool default_maximized)
{
    const std::string name = into_u8(window->GetName());

    window->Bind(wxEVT_CLOSE_WINDOW, [=](wxCloseEvent &event) {
        window_pos_save(window, name);
        event.Skip();
    });

    window_pos_restore(window, name, default_maximized);

    on_window_geometry(window, [=]() {
        window_pos_sanitize(window);
    });
}

void GUI_App::load_project(wxWindow *parent, wxString& input_file) const
{
    input_file.Clear();
    wxFileDialog dialog(parent ? parent : GetTopWindow(),
        _L("Choose one file (3MF/AMF):"),
        app_config->get_last_dir(), "",
        file_wildcards(FT_PROJECT), wxFD_OPEN | wxFD_FILE_MUST_EXIST);

    if (dialog.ShowModal() == wxID_OK)
        input_file = dialog.GetPath();
}

void GUI_App::import_model(wxWindow *parent, wxArrayString& input_files) const
{
    input_files.Clear();
    wxFileDialog dialog(parent ? parent : GetTopWindow(),
        _L("Choose one or more files (STL/OBJ/AMF/3MF/PRUSA):"),
        from_u8(app_config->get_last_dir()), "",
        file_wildcards(FT_MODEL), wxFD_OPEN | wxFD_MULTIPLE | wxFD_FILE_MUST_EXIST);

    if (dialog.ShowModal() == wxID_OK)
        dialog.GetPaths(input_files);
}

void GUI_App::load_gcode(wxWindow* parent, wxString& input_file) const
{
    input_file.Clear();
    wxFileDialog dialog(parent ? parent : GetTopWindow(),
        _L("Choose one file (GCODE/.GCO/.G/.ngc/NGC):"),
        app_config->get_last_dir(), "",
        file_wildcards(FT_GCODE), wxFD_OPEN | wxFD_FILE_MUST_EXIST);

    if (dialog.ShowModal() == wxID_OK)
        input_file = dialog.GetPath();
}

bool GUI_App::switch_language()
{
    if (select_language()) {
        recreate_GUI(_L("Changing of an application language") + dots);
        return true;
    } else {
        return false;
    }
}

#ifdef __linux__
static const wxLanguageInfo* linux_get_existing_locale_language(const wxLanguageInfo* language,
                                                                const wxLanguageInfo* system_language)
{
    constexpr size_t max_len = 50;
    char path[max_len] = "";
    std::vector<std::string> locales;
    const std::string lang_prefix = into_u8(language->CanonicalName.BeforeFirst('_'));

    // Call locale -a so we can parse the output to get the list of available locales
    // We expect lines such as "en_US.utf8". Pick ones starting with the language code
    // we are switching to. Lines with different formatting will be removed later.
    FILE* fp = popen("locale -a", "r");
    if (fp != NULL) {
        while (fgets(path, max_len, fp) != NULL) {
            std::string line(path);
            line = line.substr(0, line.find('\n'));
            if (boost::starts_with(line, lang_prefix))
                locales.push_back(line);
        }
        pclose(fp);
    }

    // locales now contain all candidates for this language.
    // Sort them so ones containing anything about UTF-8 are at the end.
    std::sort(locales.begin(), locales.end(), [](const std::string& a, const std::string& b)
    {
        auto has_utf8 = [](const std::string & s) {
            auto S = boost::to_upper_copy(s);
            return S.find("UTF8") != std::string::npos || S.find("UTF-8") != std::string::npos;
        };
        return ! has_utf8(a) && has_utf8(b);
    });

    // Remove the suffix behind a dot, if there is one.
    for (std::string& s : locales)
        s = s.substr(0, s.find("."));

    // We just hope that dear Linux "locale -a" returns country codes
    // in ISO 3166-1 alpha-2 code (two letter) format.
    // https://en.wikipedia.org/wiki/List_of_ISO_3166_country_codes
    // To be sure, remove anything not looking as expected
    // (any number of lowercase letters, underscore, two uppercase letters).
    locales.erase(std::remove_if(locales.begin(),
                                 locales.end(),
                                 [](const std::string& s) {
                                     return ! std::regex_match(s,
                                         std::regex("^[a-z]+_[A-Z]{2}$"));
                                 }),
                   locales.end());

<<<<<<< HEAD
    // Is there a candidate matching a country code of a system language? Move it to the end,
    // while maintaining the order of matches, so that the best match ends up at the very end.
    std::string system_country = "_" + into_u8(system_language->CanonicalName.AfterFirst('_')).substr(0, 2);
    int cnt = locales.size();
    for (int i=0; i<cnt; ++i)
        if (locales[i].find(system_country) != std::string::npos) {
            locales.emplace_back(std::move(locales[i]));
            locales[i].clear();
        }
=======
    if (system_language) {
        // Is there a candidate matching a country code of a system language? Move it to the end,
        // while maintaining the order of matches, so that the best match ends up at the very end.
        std::string system_country = "_" + into_u8(system_language->CanonicalName.AfterFirst('_')).substr(0, 2);
        int cnt = locales.size();
        for (int i=0; i<cnt; ++i)
            if (locales[i].find(system_country) != std::string::npos) {
                locales.emplace_back(std::move(locales[i]));
                locales[i].clear();
            }
    }
>>>>>>> b38001b1

    // Now try them one by one.
    for (auto it = locales.rbegin(); it != locales.rend(); ++ it)
        if (! it->empty()) {
            const std::string &locale = *it;
            const wxLanguageInfo* lang = wxLocale::FindLanguageInfo(from_u8(locale));
            if (wxLocale::IsAvailable(lang->Language))
                return lang;
        }
    return language;
}
#endif

int GUI_App::GetSingleChoiceIndex(const wxString& message,
                                const wxString& caption,
                                const wxArrayString& choices,
                                int initialSelection)
{
#ifdef _WIN32
    wxSingleChoiceDialog dialog(nullptr, message, caption, choices);
    wxGetApp().UpdateDlgDarkUI(&dialog);

    dialog.SetSelection(initialSelection);
    return dialog.ShowModal() == wxID_OK ? dialog.GetSelection() : -1;
#else
    return wxGetSingleChoiceIndex(message, caption, choices, initialSelection);
#endif
}

// select language from the list of installed languages
bool GUI_App::select_language()
{
	wxArrayString translations = wxTranslations::Get()->GetAvailableTranslations(SLIC3R_APP_KEY);
    std::vector<const wxLanguageInfo*> language_infos;
    language_infos.emplace_back(wxLocale::GetLanguageInfo(wxLANGUAGE_ENGLISH));
    for (size_t i = 0; i < translations.GetCount(); ++ i) {
	    const wxLanguageInfo *langinfo = wxLocale::FindLanguageInfo(translations[i]);
        if (langinfo != nullptr)
            language_infos.emplace_back(langinfo);
    }
    sort_remove_duplicates(language_infos);
	std::sort(language_infos.begin(), language_infos.end(), [](const wxLanguageInfo* l, const wxLanguageInfo* r) { return l->Description < r->Description; });

    wxArrayString names;
    names.Alloc(language_infos.size());

    // Some valid language should be selected since the application start up.
    const wxLanguage current_language = wxLanguage(m_wxLocale->GetLanguage());
    int 		     init_selection   		= -1;
    int 			 init_selection_alt     = -1;
    int 			 init_selection_default = -1;
    for (size_t i = 0; i < language_infos.size(); ++ i) {
        if (wxLanguage(language_infos[i]->Language) == current_language)
        	// The dictionary matches the active language and country.
            init_selection = i;
        else if ((language_infos[i]->CanonicalName.BeforeFirst('_') == m_wxLocale->GetCanonicalName().BeforeFirst('_')) ||
        		 // if the active language is Slovak, mark the Czech language as active.
        	     (language_infos[i]->CanonicalName.BeforeFirst('_') == "cs" && m_wxLocale->GetCanonicalName().BeforeFirst('_') == "sk"))
        	// The dictionary matches the active language, it does not necessarily match the country.
        	init_selection_alt = i;
        if (language_infos[i]->CanonicalName.BeforeFirst('_') == "en")
        	// This will be the default selection if the active language does not match any dictionary.
        	init_selection_default = i;
        names.Add(language_infos[i]->Description);
    }
    if (init_selection == -1)
    	// This is the dictionary matching the active language.
    	init_selection = init_selection_alt;
    if (init_selection != -1)
    	// This is the language to highlight in the choice dialog initially.
    	init_selection_default = init_selection;

    const long index = GetSingleChoiceIndex(_L("Select the language"), _L("Language"), names, init_selection_default);
	// Try to load a new language.
    if (index != -1 && (init_selection == -1 || init_selection != index)) {
    	const wxLanguageInfo *new_language_info = language_infos[index];
    	if (this->load_language(new_language_info->CanonicalName, false)) {
			// Save language at application config.
            // Which language to save as the selected dictionary language?
            // 1) Hopefully the language set to wxTranslations by this->load_language(), but that API is weird and we don't want to rely on its
            //    stability in the future:
            //    wxTranslations::Get()->GetBestTranslation(SLIC3R_APP_KEY, wxLANGUAGE_ENGLISH);
            // 2) Current locale language may not match the dictionary name, see GH issue #3901
            //    m_wxLocale->GetCanonicalName()
            // 3) new_language_info->CanonicalName is a safe bet. It points to a valid dictionary name.
			app_config->set("translation_language", new_language_info->CanonicalName.ToUTF8().data());            
			app_config->save();
    		return true;
    	}
    }

    return false;
}

// Load gettext translation files and activate them at the start of the application,
// based on the "translation_language" key stored in the application config.
bool GUI_App::load_language(wxString language, bool initial)
{
    if (initial) {
    	// There is a static list of lookup path prefixes in wxWidgets. Add ours.
	    wxFileTranslationsLoader::AddCatalogLookupPathPrefix(from_u8(localization_dir()));
    	// Get the active language from PrusaSlicer.ini, or empty string if the key does not exist.
        language = app_config->get("translation_language");
        if (! language.empty())
        	BOOST_LOG_TRIVIAL(trace) << boost::format("translation_language provided by PrusaSlicer.ini: %1%") % language;

        // Get the system language.
        {
	        const wxLanguage lang_system = wxLanguage(wxLocale::GetSystemLanguage());
	        if (lang_system != wxLANGUAGE_UNKNOWN) {
				m_language_info_system = wxLocale::GetLanguageInfo(lang_system);
	        	BOOST_LOG_TRIVIAL(trace) << boost::format("System language detected (user locales and such): %1%") % m_language_info_system->CanonicalName.ToUTF8().data();
	        }
		}
        {
	    	// Allocating a temporary locale will switch the default wxTranslations to its internal wxTranslations instance.
	    	wxLocale temp_locale;
	    	// Set the current translation's language to default, otherwise GetBestTranslation() may not work (see the wxWidgets source code).
	    	wxTranslations::Get()->SetLanguage(wxLANGUAGE_DEFAULT);
	    	// Let the wxFileTranslationsLoader enumerate all translation dictionaries for PrusaSlicer
	    	// and try to match them with the system specific "preferred languages". 
	    	// There seems to be a support for that on Windows and OSX, while on Linuxes the code just returns wxLocale::GetSystemLanguage().
	    	// The last parameter gets added to the list of detected dictionaries. This is a workaround 
	    	// for not having the English dictionary. Let's hope wxWidgets of various versions process this call the same way.
			wxString best_language = wxTranslations::Get()->GetBestTranslation(SLIC3R_APP_KEY, wxLANGUAGE_ENGLISH);
			if (! best_language.IsEmpty()) {
				m_language_info_best = wxLocale::FindLanguageInfo(best_language);
	        	BOOST_LOG_TRIVIAL(trace) << boost::format("Best translation language detected (may be different from user locales): %1%") % m_language_info_best->CanonicalName.ToUTF8().data();
			}
            #ifdef __linux__
            wxString lc_all;
            if (wxGetEnv("LC_ALL", &lc_all) && ! lc_all.IsEmpty()) {
                // Best language returned by wxWidgets on Linux apparently does not respect LC_ALL.
                // Disregard the "best" suggestion in case LC_ALL is provided.
                m_language_info_best = nullptr;
            }
            #endif
		}
    }

	const wxLanguageInfo *language_info = language.empty() ? nullptr : wxLocale::FindLanguageInfo(language);
	if (! language.empty() && (language_info == nullptr || language_info->CanonicalName.empty())) {
		// Fix for wxWidgets issue, where the FindLanguageInfo() returns locales with undefined ANSII code (wxLANGUAGE_KONKANI or wxLANGUAGE_MANIPURI).
		language_info = nullptr;
    	BOOST_LOG_TRIVIAL(error) << boost::format("Language code \"%1%\" is not supported") % language.ToUTF8().data();
	}

	if (language_info != nullptr && language_info->LayoutDirection == wxLayout_RightToLeft) {
    	BOOST_LOG_TRIVIAL(trace) << boost::format("The following language code requires right to left layout, which is not supported by PrusaSlicer: %1%") % language_info->CanonicalName.ToUTF8().data();
		language_info = nullptr;
	}

    if (language_info == nullptr) {
        // PrusaSlicer does not support the Right to Left languages yet.
        if (m_language_info_system != nullptr && m_language_info_system->LayoutDirection != wxLayout_RightToLeft)
            language_info = m_language_info_system;
        if (m_language_info_best != nullptr && m_language_info_best->LayoutDirection != wxLayout_RightToLeft)
        	language_info = m_language_info_best;
	    if (language_info == nullptr)
			language_info = wxLocale::GetLanguageInfo(wxLANGUAGE_ENGLISH_US);
    }

	BOOST_LOG_TRIVIAL(trace) << boost::format("Switching wxLocales to %1%") % language_info->CanonicalName.ToUTF8().data();

    // Alternate language code.
    wxLanguage language_dict = wxLanguage(language_info->Language);
    if (language_info->CanonicalName.BeforeFirst('_') == "sk") {
    	// Slovaks understand Czech well. Give them the Czech translation.
    	language_dict = wxLANGUAGE_CZECH;
		BOOST_LOG_TRIVIAL(trace) << "Using Czech dictionaries for Slovak language";
    }

    // Select language for locales. This language may be different from the language of the dictionary.
    if (language_info == m_language_info_best || language_info == m_language_info_system) {
        // The current language matches user's default profile exactly. That's great.
    } else if (m_language_info_best != nullptr && language_info->CanonicalName.BeforeFirst('_') == m_language_info_best->CanonicalName.BeforeFirst('_')) {
        // Use whatever the operating system recommends, if it the language code of the dictionary matches the recommended language.
        // This allows a Swiss guy to use a German dictionary without forcing him to German locales.
        language_info = m_language_info_best;
    } else if (m_language_info_system != nullptr && language_info->CanonicalName.BeforeFirst('_') == m_language_info_system->CanonicalName.BeforeFirst('_'))
        language_info = m_language_info_system;

#ifdef __linux__
    // If we can't find this locale , try to use different one for the language
    // instead of just reporting that it is impossible to switch.
    if (! wxLocale::IsAvailable(language_info->Language)) {
        std::string original_lang = into_u8(language_info->CanonicalName);
        language_info = linux_get_existing_locale_language(language_info, m_language_info_system);
        BOOST_LOG_TRIVIAL(trace) << boost::format("Can't switch language to %1% (missing locales). Using %2% instead.")
                                    % original_lang % language_info->CanonicalName.ToUTF8().data();
    }
#endif

    if (! wxLocale::IsAvailable(language_info->Language)) {
    	// Loading the language dictionary failed.
    	wxString message = "Switching PrusaSlicer to language " + language_info->CanonicalName + " failed.";
#if !defined(_WIN32) && !defined(__APPLE__)
        // likely some linux system
        message += "\nYou may need to reconfigure the missing locales, likely by running the \"locale-gen\" and \"dpkg-reconfigure locales\" commands.\n";
#endif
        if (initial)
        	message + "\n\nApplication will close.";
        wxMessageBox(message, "PrusaSlicer - Switching language failed", wxOK | wxICON_ERROR);
        if (initial)
			std::exit(EXIT_FAILURE);
		else
			return false;
    }

    // Release the old locales, create new locales.
    //FIXME wxWidgets cause havoc if the current locale is deleted. We just forget it causing memory leaks for now.
    m_wxLocale.release();
    m_wxLocale = Slic3r::make_unique<wxLocale>();
    m_wxLocale->Init(language_info->Language);
    // Override language at the active wxTranslations class (which is stored in the active m_wxLocale)
    // to load possibly different dictionary, for example, load Czech dictionary for Slovak language.
    wxTranslations::Get()->SetLanguage(language_dict);
    m_wxLocale->AddCatalog(SLIC3R_APP_KEY);
    m_imgui->set_language(into_u8(language_info->CanonicalName));
    //FIXME This is a temporary workaround, the correct solution is to switch to "C" locale during file import / export only.
    //wxSetlocale(LC_NUMERIC, "C");
    Preset::update_suffix_modified((" (" + _L("modified") + ")").ToUTF8().data());
	return true;
}

Tab* GUI_App::get_tab(Preset::Type type)
{
    for (Tab* tab: tabs_list)
        if (tab->type() == type)
            return tab->completed() ? tab : nullptr; // To avoid actions with no-completed Tab
    return nullptr;
}

ConfigOptionMode GUI_App::get_mode()
{
    if (!app_config->has("view_mode"))
        return comSimple;

    const auto mode = app_config->get("view_mode");
    return mode == "expert" ? comExpert : 
           mode == "simple" ? comSimple : comAdvanced;
}

void GUI_App::save_mode(const /*ConfigOptionMode*/int mode) 
{
    const std::string mode_str = mode == comExpert ? "expert" :
                                 mode == comSimple ? "simple" : "advanced";
    app_config->set("view_mode", mode_str);
    app_config->save(); 
    update_mode();
}

// Update view mode according to selected menu
void GUI_App::update_mode()
{
    sidebar().update_mode();

#ifdef _MSW_DARK_MODE
    if (!wxGetApp().tabs_as_menu())
        dynamic_cast<Notebook*>(mainframe->m_tabpanel)->UpdateMode();
#endif

    for (auto tab : tabs_list)
        tab->update_mode();

    plater()->update_menus();
    plater()->canvas3D()->update_gizmos_on_off_state();
}

void GUI_App::add_config_menu(wxMenuBar *menu)
{
    auto local_menu = new wxMenu();
    wxWindowID config_id_base = wxWindow::NewControlId(int(ConfigMenuCnt));

    const auto config_wizard_name = _(ConfigWizard::name(true));
    const auto config_wizard_tooltip = from_u8((boost::format(_utf8(L("Run %s"))) % config_wizard_name).str());
    // Cmd+, is standard on OS X - what about other operating systems?
    if (is_editor()) {
        local_menu->Append(config_id_base + ConfigMenuWizard, config_wizard_name + dots, config_wizard_tooltip);
        local_menu->Append(config_id_base + ConfigMenuSnapshots, _L("&Configuration Snapshots") + dots, _L("Inspect / activate configuration snapshots"));
        local_menu->Append(config_id_base + ConfigMenuTakeSnapshot, _L("Take Configuration &Snapshot"), _L("Capture a configuration snapshot"));
        local_menu->Append(config_id_base + ConfigMenuUpdateConf, _L("Check for Configuration Updates"), _L("Check for configuration updates"));
        local_menu->Append(config_id_base + ConfigMenuUpdateApp, _L("Check for Application Updates"), _L("Check for new version of application"));
#if defined(__linux__) && defined(SLIC3R_DESKTOP_INTEGRATION) 
        //if (DesktopIntegrationDialog::integration_possible())
        local_menu->Append(config_id_base + ConfigMenuDesktopIntegration, _L("Desktop Integration"), _L("Desktop Integration"));    
#endif //(__linux__) && defined(SLIC3R_DESKTOP_INTEGRATION)        
        local_menu->AppendSeparator();
    }
    local_menu->Append(config_id_base + ConfigMenuPreferences, _L("&Preferences") + dots +
#ifdef __APPLE__
        "\tCtrl+,",
#else
        "\tCtrl+P",
#endif
        _L("Application preferences"));
    wxMenu* mode_menu = nullptr;
    if (is_editor()) {
        local_menu->AppendSeparator();
        mode_menu = new wxMenu();
        mode_menu->AppendRadioItem(config_id_base + ConfigMenuModeSimple, _L("Simple"), _L("Simple View Mode"));
//    mode_menu->AppendRadioItem(config_id_base + ConfigMenuModeAdvanced, _L("Advanced"), _L("Advanced View Mode"));
        mode_menu->AppendRadioItem(config_id_base + ConfigMenuModeAdvanced, _CTX(L_CONTEXT("Advanced", "Mode"), "Mode"), _L("Advanced View Mode"));
        mode_menu->AppendRadioItem(config_id_base + ConfigMenuModeExpert, _L("Expert"), _L("Expert View Mode"));
        Bind(wxEVT_UPDATE_UI, [this](wxUpdateUIEvent& evt) { if (get_mode() == comSimple) evt.Check(true); }, config_id_base + ConfigMenuModeSimple);
        Bind(wxEVT_UPDATE_UI, [this](wxUpdateUIEvent& evt) { if (get_mode() == comAdvanced) evt.Check(true); }, config_id_base + ConfigMenuModeAdvanced);
        Bind(wxEVT_UPDATE_UI, [this](wxUpdateUIEvent& evt) { if (get_mode() == comExpert) evt.Check(true); }, config_id_base + ConfigMenuModeExpert);

        local_menu->AppendSubMenu(mode_menu, _L("Mode"), wxString::Format(_L("%s View Mode"), SLIC3R_APP_NAME));
    }
    local_menu->AppendSeparator();
    local_menu->Append(config_id_base + ConfigMenuLanguage, _L("&Language"));
    if (is_editor()) {
        local_menu->AppendSeparator();
        local_menu->Append(config_id_base + ConfigMenuFlashFirmware, _L("Flash Printer &Firmware"), _L("Upload a firmware image into an Arduino based printer"));
        // TODO: for when we're able to flash dictionaries
        // local_menu->Append(config_id_base + FirmwareMenuDict,  _L("Flash Language File"),    _L("Upload a language dictionary file into a Prusa printer"));
    }

    local_menu->Bind(wxEVT_MENU, [this, config_id_base](wxEvent &event) {
        switch (event.GetId() - config_id_base) {
        case ConfigMenuWizard:
            run_wizard(ConfigWizard::RR_USER);
            break;
		case ConfigMenuUpdateConf:
			check_updates(true);
			break;
        case ConfigMenuUpdateApp:
            app_version_check(true);
            break;
#ifdef __linux__
        case ConfigMenuDesktopIntegration:
            show_desktop_integration_dialog();
            break;
#endif
        case ConfigMenuTakeSnapshot:
            // Take a configuration snapshot.
            if (wxString action_name = _L("Taking a configuration snapshot");
                check_and_save_current_preset_changes(action_name, _L("Some presets are modified and the unsaved changes will not be captured by the configuration snapshot."), false, true)) {
                wxTextEntryDialog dlg(nullptr, action_name, _L("Snapshot name"));
                UpdateDlgDarkUI(&dlg);
                
                // set current normal font for dialog children, 
                // because of just dlg.SetFont(normal_font()) has no result;
                for (auto child : dlg.GetChildren())
                    child->SetFont(normal_font());

                if (dlg.ShowModal() == wxID_OK)
                    if (const Config::Snapshot *snapshot = Config::take_config_snapshot_report_error(
                            *app_config, Config::Snapshot::SNAPSHOT_USER, dlg.GetValue().ToUTF8().data());
                        snapshot != nullptr)
                        app_config->set("on_snapshot", snapshot->id);
            }
            break;
        case ConfigMenuSnapshots:
            if (check_and_save_current_preset_changes(_L("Loading a configuration snapshot"), "", false)) {
                std::string on_snapshot;
                if (Config::SnapshotDB::singleton().is_on_snapshot(*app_config))
                    on_snapshot = app_config->get("on_snapshot");
                ConfigSnapshotDialog dlg(Slic3r::GUI::Config::SnapshotDB::singleton(), on_snapshot);
                dlg.ShowModal();
                if (!dlg.snapshot_to_activate().empty()) {
                    if (! Config::SnapshotDB::singleton().is_on_snapshot(*app_config) && 
                        ! Config::take_config_snapshot_cancel_on_error(*app_config, Config::Snapshot::SNAPSHOT_BEFORE_ROLLBACK, "",
                                GUI::format(_L("Continue to activate a configuration snapshot %1%?"), dlg.snapshot_to_activate())))
                        break;
                    try {
                        app_config->set("on_snapshot", Config::SnapshotDB::singleton().restore_snapshot(dlg.snapshot_to_activate(), *app_config).id);
                        // Enable substitutions, log both user and system substitutions. There should not be any substitutions performed when loading system
                        // presets because compatibility of profiles shall be verified using the min_slic3r_version keys in config index, but users
                        // are known to be creative and mess with the config files in various ways.
                        if (PresetsConfigSubstitutions all_substitutions = preset_bundle->load_presets(*app_config, ForwardCompatibilitySubstitutionRule::Enable);
                            ! all_substitutions.empty())
                            show_substitutions_info(all_substitutions);

                        // Load the currently selected preset into the GUI, update the preset selection box.
                        load_current_presets();
                    } catch (std::exception &ex) {
                        GUI::show_error(nullptr, _L("Failed to activate configuration snapshot.") + "\n" + into_u8(ex.what()));
                    }
                }
            }
            break;
        case ConfigMenuPreferences:
        {
            open_preferences();
            break;
        }
        case ConfigMenuLanguage:
        {
            /* Before change application language, let's check unsaved changes on 3D-Scene
             * and draw user's attention to the application restarting after a language change
             */
            {
                // the dialog needs to be destroyed before the call to switch_language()
                // or sometimes the application crashes into wxDialogBase() destructor
                // so we put it into an inner scope
                wxString title = is_editor() ? wxString(SLIC3R_APP_NAME) : wxString(GCODEVIEWER_APP_NAME);
                title += " - " + _L("Language selection");
                //wxMessageDialog dialog(nullptr,
                MessageDialog dialog(nullptr,
                    _L("Switching the language will trigger application restart.\n"
                        "You will lose content of the plater.") + "\n\n" +
                    _L("Do you want to proceed?"),
                    title,
                    wxICON_QUESTION | wxOK | wxCANCEL);
                if (dialog.ShowModal() == wxID_CANCEL)
                    return;
            }

            switch_language();
            break;
        }
        case ConfigMenuFlashFirmware:
            FirmwareDialog::run(mainframe);
            break;
        default:
            break;
        }
    });
    
    using std::placeholders::_1;

    if (mode_menu != nullptr) {
        auto modfn = [this](int mode, wxCommandEvent&) { if (get_mode() != mode) save_mode(mode); };
        mode_menu->Bind(wxEVT_MENU, std::bind(modfn, comSimple, _1), config_id_base + ConfigMenuModeSimple);
        mode_menu->Bind(wxEVT_MENU, std::bind(modfn, comAdvanced, _1), config_id_base + ConfigMenuModeAdvanced);
        mode_menu->Bind(wxEVT_MENU, std::bind(modfn, comExpert, _1), config_id_base + ConfigMenuModeExpert);
    }

    menu->Append(local_menu, _L("&Configuration"));
}

void GUI_App::open_preferences(const std::string& highlight_option /*= std::string()*/, const std::string& tab_name/*= std::string()*/)
{
    mainframe->preferences_dialog->show(highlight_option, tab_name);

    if (mainframe->preferences_dialog->recreate_GUI())
        recreate_GUI(_L("Restart application") + dots);

#if ENABLE_GCODE_LINES_ID_IN_H_SLIDER
    if (dlg.seq_top_layer_only_changed() || dlg.seq_seq_top_gcode_indices_changed())
#else
    if (mainframe->preferences_dialog->seq_top_layer_only_changed())
#endif // ENABLE_GCODE_LINES_ID_IN_H_SLIDER
        this->plater_->refresh_print();

#ifdef _WIN32
    if (is_editor()) {
        if (app_config->get("associate_3mf") == "1")
            associate_3mf_files();
        if (app_config->get("associate_stl") == "1")
            associate_stl_files();
    }
    else {
        if (app_config->get("associate_gcode") == "1")
            associate_gcode_files();
    }
#endif // _WIN32

    if (mainframe->preferences_dialog->settings_layout_changed()) {
        // hide full main_sizer for mainFrame
        mainframe->GetSizer()->Show(false);
        mainframe->update_layout();
        mainframe->select_tab(size_t(0));
    }
}

bool GUI_App::has_unsaved_preset_changes() const
{
    PrinterTechnology printer_technology = preset_bundle->printers.get_edited_preset().printer_technology();
    for (const Tab* const tab : tabs_list) {
        if (tab->supports_printer_technology(printer_technology) && tab->saved_preset_is_dirty())
            return true;
    }
    return false;
}

bool GUI_App::has_current_preset_changes() const
{
    PrinterTechnology printer_technology = preset_bundle->printers.get_edited_preset().printer_technology();
    for (const Tab* const tab : tabs_list) {
        if (tab->supports_printer_technology(printer_technology) && tab->current_preset_is_dirty())
            return true;
    }
    return false;
}

void GUI_App::update_saved_preset_from_current_preset()
{
    PrinterTechnology printer_technology = preset_bundle->printers.get_edited_preset().printer_technology();
    for (Tab* tab : tabs_list) {
        if (tab->supports_printer_technology(printer_technology))
            tab->update_saved_preset_from_current_preset();
    }
}

std::vector<const PresetCollection*> GUI_App::get_active_preset_collections() const
{
    std::vector<const PresetCollection*> ret;
    PrinterTechnology printer_technology = preset_bundle->printers.get_edited_preset().printer_technology();
    for (const Tab* tab : tabs_list)
        if (tab->supports_printer_technology(printer_technology))
            ret.push_back(tab->get_presets());
    return ret;
}

// To notify the user whether he is aware that some preset changes will be lost,
// UnsavedChangesDialog: "Discard / Save / Cancel"
// This is called when:
// - Close Application & Current project isn't saved
// - Load Project      & Current project isn't saved
// - Undo / Redo with change of print technologie
// - Loading snapshot
// - Loading config_file/bundle
// UnsavedChangesDialog: "Don't save / Save / Cancel"
// This is called when:
// - Exporting config_bundle
// - Taking snapshot
bool GUI_App::check_and_save_current_preset_changes(const wxString& caption, const wxString& header, bool remember_choice/* = true*/, bool dont_save_insted_of_discard/* = false*/)
{
    if (has_current_preset_changes()) {
        const std::string app_config_key = remember_choice ? "default_action_on_close_application" : "";
        int act_buttons = UnsavedChangesDialog::ActionButtons::SAVE;
        if (dont_save_insted_of_discard)
            act_buttons |= UnsavedChangesDialog::ActionButtons::DONT_SAVE;
        UnsavedChangesDialog dlg(caption, header, app_config_key, act_buttons);
        std::string act = app_config_key.empty() ? "none" : wxGetApp().app_config->get(app_config_key);
        if (act == "none" && dlg.ShowModal() == wxID_CANCEL)
            return false;

        if (dlg.save_preset())  // save selected changes
        {
            for (const std::pair<std::string, Preset::Type>& nt : dlg.get_names_and_types())
                preset_bundle->save_changes_for_preset(nt.first, nt.second, dlg.get_unselected_options(nt.second));

            load_current_presets(false);

            // if we saved changes to the new presets, we should to 
            // synchronize config.ini with the current selections.
            preset_bundle->export_selections(*app_config);

            MessageDialog(nullptr, _L_PLURAL("The preset modifications are successfully saved", 
                                             "The presets modifications are successfully saved", dlg.get_names_and_types().size())).ShowModal();
        }
    }

    return true;
}

void GUI_App::apply_keeped_preset_modifications()
{
    PrinterTechnology printer_technology = preset_bundle->printers.get_edited_preset().printer_technology();
    for (Tab* tab : tabs_list) {
        if (tab->supports_printer_technology(printer_technology))
            tab->apply_config_from_cache();
    }
    load_current_presets(false);
}

// This is called when creating new project or load another project
// OR close ConfigWizard
// to ask the user what should we do with unsaved changes for presets.
// New Project          => Current project is saved    => UnsavedChangesDialog: "Keep / Discard / Cancel"
//                      => Current project isn't saved => UnsavedChangesDialog: "Keep / Discard / Save / Cancel"
// Close ConfigWizard   => Current project is saved    => UnsavedChangesDialog: "Keep / Discard / Save / Cancel"
// Note: no_nullptr postponed_apply_of_keeped_changes indicates that thie function is called after ConfigWizard is closed
bool GUI_App::check_and_keep_current_preset_changes(const wxString& caption, const wxString& header, int action_buttons, bool* postponed_apply_of_keeped_changes/* = nullptr*/)
{
    if (has_current_preset_changes()) {
        bool is_called_from_configwizard = postponed_apply_of_keeped_changes != nullptr;

        const std::string app_config_key = is_called_from_configwizard ? "" : "default_action_on_new_project";
        UnsavedChangesDialog dlg(caption, header, app_config_key, action_buttons);
        std::string act = app_config_key.empty() ? "none" : wxGetApp().app_config->get(app_config_key);
        if (act == "none" && dlg.ShowModal() == wxID_CANCEL)
            return false;

        auto reset_modifications = [this, is_called_from_configwizard]() {
            if (is_called_from_configwizard)
                return; // no need to discared changes. It will be done fromConfigWizard closing

            PrinterTechnology printer_technology = preset_bundle->printers.get_edited_preset().printer_technology();
            for (const Tab* const tab : tabs_list) {
                if (tab->supports_printer_technology(printer_technology) && tab->current_preset_is_dirty())
                    tab->m_presets->discard_current_changes();
            }
            load_current_presets(false);
        };

        if (dlg.discard())
            reset_modifications();
        else  // save selected changes
        {
            const auto& preset_names_and_types = dlg.get_names_and_types();
            if (dlg.save_preset()) {
                for (const std::pair<std::string, Preset::Type>& nt : preset_names_and_types)
                    preset_bundle->save_changes_for_preset(nt.first, nt.second, dlg.get_unselected_options(nt.second));

                // if we saved changes to the new presets, we should to 
                // synchronize config.ini with the current selections.
                preset_bundle->export_selections(*app_config);

                wxString text = _L_PLURAL("The preset modifications are successfully saved",
                    "The presets modifications are successfully saved", preset_names_and_types.size());
                if (!is_called_from_configwizard)
                    text += "\n\n" + _L("For new project all modifications will be reseted");

                MessageDialog(nullptr, text).ShowModal();
                reset_modifications();
            }
            else if (dlg.transfer_changes() && (dlg.has_unselected_options() || is_called_from_configwizard)) {
                // execute this part of code only if not all modifications are keeping to the new project 
                // OR this function is called when ConfigWizard is closed and "Keep modifications" is selected
                for (const std::pair<std::string, Preset::Type>& nt : preset_names_and_types) {
                    Preset::Type type = nt.second;
                    Tab* tab = get_tab(type);
                    std::vector<std::string> selected_options = dlg.get_selected_options(type);
                    if (type == Preset::TYPE_PRINTER) {
                        auto it = std::find(selected_options.begin(), selected_options.end(), "extruders_count");
                        if (it != selected_options.end()) {
                            // erase "extruders_count" option from the list
                            selected_options.erase(it);
                            // cache the extruders count
                            static_cast<TabPrinter*>(tab)->cache_extruder_cnt();
                        }
                    }
                    tab->cache_config_diff(selected_options);
                    if (!is_called_from_configwizard)
                        tab->m_presets->discard_current_changes();
                }
                if (is_called_from_configwizard)
                    *postponed_apply_of_keeped_changes = true;
                else
                    apply_keeped_preset_modifications();
            }
        }
    }

    return true;
}

bool GUI_App::can_load_project()
{
    int saved_project = plater()->save_project_if_dirty(_L("Loading a new project while the current project is modified."));
    if (saved_project == wxID_CANCEL ||
        (plater()->is_project_dirty() && saved_project == wxID_NO && 
         !check_and_save_current_preset_changes(_L("Project is loading"), _L("Opening new project while some presets are unsaved."))))
        return false;
    return true;
}

bool GUI_App::check_print_host_queue()
{
    wxString dirty;
    std::vector<std::pair<std::string, std::string>> jobs;
    // Get ongoing jobs from dialog
    mainframe->m_printhost_queue_dlg->get_active_jobs(jobs);
    if (jobs.empty())
        return true;
    // Show dialog
    wxString job_string = wxString();
    for (const auto& job : jobs) {
        job_string += format_wxstr("   %1% : %2% \n", job.first, job.second);
    }
    wxString message;
    message += _(L("The uploads are still ongoing")) + ":\n\n" + job_string +"\n" + _(L("Stop them and continue anyway?"));
    //wxMessageDialog dialog(mainframe,
    MessageDialog dialog(mainframe,
        message,
        wxString(SLIC3R_APP_NAME) + " - " + _(L("Ongoing uploads")),
        wxICON_QUESTION | wxYES_NO | wxNO_DEFAULT);
    if (dialog.ShowModal() == wxID_YES)
        return true;

    // TODO: If already shown, bring forward
    mainframe->m_printhost_queue_dlg->Show();
    return false;
}

bool GUI_App::checked_tab(Tab* tab)
{
    bool ret = true;
    if (find(tabs_list.begin(), tabs_list.end(), tab) == tabs_list.end())
        ret = false;
    return ret;
}

// Update UI / Tabs to reflect changes in the currently loaded presets
void GUI_App::load_current_presets(bool check_printer_presets_ /*= true*/)
{
    // check printer_presets for the containing information about "Print Host upload"
    // and create physical printer from it, if any exists
    if (check_printer_presets_)
        check_printer_presets();

    PrinterTechnology printer_technology = preset_bundle->printers.get_edited_preset().printer_technology();
	this->plater()->set_printer_technology(printer_technology);
    for (Tab *tab : tabs_list)
		if (tab->supports_printer_technology(printer_technology)) {
			if (tab->type() == Preset::TYPE_PRINTER) {
				static_cast<TabPrinter*>(tab)->update_pages();
				// Mark the plater to update print bed by tab->load_current_preset() from Plater::on_config_change().
				this->plater()->force_print_bed_update();
			}
			tab->load_current_preset();
		}
}

bool GUI_App::OnExceptionInMainLoop()
{
    generic_exception_handle();
    return false;
}

#ifdef __APPLE__
// This callback is called from wxEntry()->wxApp::CallOnInit()->NSApplication run
// that is, before GUI_App::OnInit(), so we have a chance to switch GUI_App
// to a G-code viewer.
void GUI_App::OSXStoreOpenFiles(const wxArrayString &fileNames)
{
    size_t num_gcodes = 0;
    for (const wxString &filename : fileNames)
        if (is_gcode_file(into_u8(filename)))
            ++ num_gcodes;
    if (fileNames.size() == num_gcodes) {
        // Opening PrusaSlicer by drag & dropping a G-Code onto PrusaSlicer icon in Finder,
        // just G-codes were passed. Switch to G-code viewer mode.
        m_app_mode = EAppMode::GCodeViewer;
        unlock_lockfile(get_instance_hash_string() + ".lock", data_dir() + "/cache/");
        if(app_config != nullptr)
            delete app_config;
        app_config = nullptr;
        init_app_config();
    }
    wxApp::OSXStoreOpenFiles(fileNames);
}
// wxWidgets override to get an event on open files.
void GUI_App::MacOpenFiles(const wxArrayString &fileNames)
{
    std::vector<std::string> files;
    std::vector<wxString>    gcode_files;
    std::vector<wxString>    non_gcode_files;
    for (const auto& filename : fileNames) {
        if (is_gcode_file(into_u8(filename)))
            gcode_files.emplace_back(filename);
        else {
            files.emplace_back(into_u8(filename));
            non_gcode_files.emplace_back(filename);
        }
    }
    if (m_app_mode == EAppMode::GCodeViewer) {
        // Running in G-code viewer.
        // Load the first G-code into the G-code viewer.
        // Or if no G-codes, send other files to slicer. 
        if (! gcode_files.empty()) {
            if (m_post_initialized)
                this->plater()->load_gcode(gcode_files.front());
            else
                this->init_params->input_files = { into_u8(gcode_files.front()) };
        }
        if (!non_gcode_files.empty()) 
            start_new_slicer(non_gcode_files, true);
    } else {
        if (! files.empty()) {
            if (m_post_initialized) {
                wxArrayString input_files;
                for (size_t i = 0; i < non_gcode_files.size(); ++i)
                    input_files.push_back(non_gcode_files[i]);
                this->plater()->load_files(input_files);
            } else {
                for (const auto &f : non_gcode_files)
                    this->init_params->input_files.emplace_back(into_u8(f));
            }
        }
        for (const wxString &filename : gcode_files)
            start_new_gcodeviewer(&filename);
    }
}
#endif /* __APPLE */

Sidebar& GUI_App::sidebar()
{
    return plater_->sidebar();
}

ObjectManipulation* GUI_App::obj_manipul()
{
    // If this method is called before plater_ has been initialized, return nullptr (to avoid a crash)
    return (plater_ != nullptr) ? sidebar().obj_manipul() : nullptr;
}

ObjectSettings* GUI_App::obj_settings()
{
    return sidebar().obj_settings();
}

ObjectList* GUI_App::obj_list()
{
    return sidebar().obj_list();
}

ObjectLayers* GUI_App::obj_layers()
{
    return sidebar().obj_layers();
}

Plater* GUI_App::plater()
{
    return plater_;
}

const Plater* GUI_App::plater() const
{
    return plater_;
}

Model& GUI_App::model()
{
    return plater_->model();
}
wxBookCtrlBase* GUI_App::tab_panel() const
{
    return mainframe->m_tabpanel;
}

NotificationManager * GUI_App::notification_manager()
{
    return plater_->get_notification_manager();
}

// extruders count from selected printer preset
int GUI_App::extruders_cnt() const
{
    const Preset& preset = preset_bundle->printers.get_selected_preset();
    return preset.printer_technology() == ptSLA ? 1 :
           preset.config.option<ConfigOptionFloats>("nozzle_diameter")->values.size();
}

// extruders count from edited printer preset
int GUI_App::extruders_edited_cnt() const
{
    const Preset& preset = preset_bundle->printers.get_edited_preset();
    return preset.printer_technology() == ptSLA ? 1 :
           preset.config.option<ConfigOptionFloats>("nozzle_diameter")->values.size();
}

wxString GUI_App::current_language_code_safe() const
{
	// Translate the language code to a code, for which Prusa Research maintains translations.
	const std::map<wxString, wxString> mapping {
		{ "cs", 	"cs_CZ", },
		{ "sk", 	"cs_CZ", },
		{ "de", 	"de_DE", },
		{ "es", 	"es_ES", },
		{ "fr", 	"fr_FR", },
		{ "it", 	"it_IT", },
		{ "ja", 	"ja_JP", },
		{ "ko", 	"ko_KR", },
		{ "pl", 	"pl_PL", },
		{ "uk", 	"uk_UA", },
		{ "zh", 	"zh_CN", },
		{ "ru", 	"ru_RU", },
	};
	wxString language_code = this->current_language_code().BeforeFirst('_');
	auto it = mapping.find(language_code);
	if (it != mapping.end())
		language_code = it->second;
	else
		language_code = "en_US";
	return language_code;
}

void GUI_App::open_web_page_localized(const std::string &http_address)
{
    open_browser_with_warning_dialog(http_address + "&lng=" + this->current_language_code_safe(), nullptr, false);
}

// If we are switching from the FFF-preset to the SLA, we should to control the printed objects if they have a part(s).
// Because of we can't to print the multi-part objects with SLA technology.
bool GUI_App::may_switch_to_SLA_preset(const wxString& caption)
{
    if (model_has_multi_part_objects(model())) {
        show_info(nullptr,
            _L("It's impossible to print multi-part object(s) with SLA technology.") + "\n\n" +
            _L("Please check your object list before preset changing."),
            caption);
        return false;
    }
    return true;
}

bool GUI_App::run_wizard(ConfigWizard::RunReason reason, ConfigWizard::StartPage start_page)
{
    wxCHECK_MSG(mainframe != nullptr, false, "Internal error: Main frame not created / null");

    if (reason == ConfigWizard::RR_USER) {
        if (preset_updater->config_update(app_config->orig_version(), PresetUpdater::UpdateParams::FORCED_BEFORE_WIZARD) == PresetUpdater::R_ALL_CANCELED)
            return false;
    }

    auto wizard = new ConfigWizard(mainframe);
    const bool res = wizard->run(reason, start_page);

    if (res) {
        load_current_presets();

        // #ysFIXME - delete after testing: This part of code looks redundant. All checks are inside ConfigWizard::priv::apply_config() 
        if (preset_bundle->printers.get_edited_preset().printer_technology() == ptSLA)
            may_switch_to_SLA_preset(_L("Configuration is editing from ConfigWizard"));
    }

    return res;
}

void GUI_App::show_desktop_integration_dialog()
{
#ifdef __linux__
    //wxCHECK_MSG(mainframe != nullptr, false, "Internal error: Main frame not created / null");
    DesktopIntegrationDialog dialog(mainframe);
    dialog.ShowModal();
#endif //__linux__
}

#if ENABLE_THUMBNAIL_GENERATOR_DEBUG
void GUI_App::gcode_thumbnails_debug()
{
    const std::string BEGIN_MASK = "; thumbnail begin";
    const std::string END_MASK = "; thumbnail end";
    std::string gcode_line;
    bool reading_image = false;
    unsigned int width = 0;
    unsigned int height = 0;

    wxFileDialog dialog(GetTopWindow(), _L("Select a gcode file:"), "", "", "G-code files (*.gcode)|*.gcode;*.GCODE;", wxFD_OPEN | wxFD_FILE_MUST_EXIST);
    if (dialog.ShowModal() != wxID_OK)
        return;

    std::string in_filename = into_u8(dialog.GetPath());
    std::string out_path = boost::filesystem::path(in_filename).remove_filename().append(L"thumbnail").string();

    boost::nowide::ifstream in_file(in_filename.c_str());
    std::vector<std::string> rows;
    std::string row;
    if (in_file.good())
    {
        while (std::getline(in_file, gcode_line))
        {
            if (in_file.good())
            {
                if (boost::starts_with(gcode_line, BEGIN_MASK))
                {
                    reading_image = true;
                    gcode_line = gcode_line.substr(BEGIN_MASK.length() + 1);
                    std::string::size_type x_pos = gcode_line.find('x');
                    std::string width_str = gcode_line.substr(0, x_pos);
                    width = (unsigned int)::atoi(width_str.c_str());
                    std::string height_str = gcode_line.substr(x_pos + 1);
                    height = (unsigned int)::atoi(height_str.c_str());
                    row.clear();
                }
                else if (reading_image && boost::starts_with(gcode_line, END_MASK))
                {
                    std::string out_filename = out_path + std::to_string(width) + "x" + std::to_string(height) + ".png";
                    boost::nowide::ofstream out_file(out_filename.c_str(), std::ios::binary);
                    if (out_file.good())
                    {
                        std::string decoded;
                        decoded.resize(boost::beast::detail::base64::decoded_size(row.size()));
                        decoded.resize(boost::beast::detail::base64::decode((void*)&decoded[0], row.data(), row.size()).first);

                        out_file.write(decoded.c_str(), decoded.size());
                        out_file.close();
                    }

                    reading_image = false;
                    width = 0;
                    height = 0;
                    rows.clear();
                }
                else if (reading_image)
                    row += gcode_line.substr(2);
            }
        }

        in_file.close();
    }
}
#endif // ENABLE_THUMBNAIL_GENERATOR_DEBUG

void GUI_App::window_pos_save(wxTopLevelWindow* window, const std::string &name)
{
    if (name.empty()) { return; }
    const auto config_key = (boost::format("window_%1%") % name).str();

    WindowMetrics metrics = WindowMetrics::from_window(window);
    app_config->set(config_key, metrics.serialize());
    app_config->save();
}

void GUI_App::window_pos_restore(wxTopLevelWindow* window, const std::string &name, bool default_maximized)
{
    if (name.empty()) { return; }
    const auto config_key = (boost::format("window_%1%") % name).str();

    if (! app_config->has(config_key)) {
        window->Maximize(default_maximized);
        return;
    }

    auto metrics = WindowMetrics::deserialize(app_config->get(config_key));
    if (! metrics) {
        window->Maximize(default_maximized);
        return;
    }

    const wxRect& rect = metrics->get_rect();

    if (app_config->get("restore_win_position") == "1") {
        // workaround for crash related to the positioning of the window on secondary monitor
        app_config->set("restore_win_position", (boost::format("crashed_at_%1%_pos") % name).str());
        app_config->save();
        window->SetPosition(rect.GetPosition());

        // workaround for crash related to the positioning of the window on secondary monitor
        app_config->set("restore_win_position", (boost::format("crashed_at_%1%_size") % name).str());
        app_config->save();
        window->SetSize(rect.GetSize());

        // revert "restore_win_position" value if application wasn't crashed
        app_config->set("restore_win_position", "1");
        app_config->save();
    }
    else
        window->CenterOnScreen();

    window->Maximize(metrics->get_maximized());
}

void GUI_App::window_pos_sanitize(wxTopLevelWindow* window)
{
    /*unsigned*/int display_idx = wxDisplay::GetFromWindow(window);
    wxRect display;
    if (display_idx == wxNOT_FOUND) {
        display = wxDisplay(0u).GetClientArea();
        window->Move(display.GetTopLeft());
    } else {
        display = wxDisplay(display_idx).GetClientArea();
    }

    auto metrics = WindowMetrics::from_window(window);
    metrics.sanitize_for_display(display);
    if (window->GetScreenRect() != metrics.get_rect()) {
        window->SetSize(metrics.get_rect());
    }
}

bool GUI_App::config_wizard_startup()
{
    if (!m_app_conf_exists || preset_bundle->printers.only_default_printers()) {
        run_wizard(ConfigWizard::RR_DATA_EMPTY);
        return true;
    } else if (get_app_config()->legacy_datadir()) {
        // Looks like user has legacy pre-vendorbundle data directory,
        // explain what this is and run the wizard

        MsgDataLegacy dlg;
        dlg.ShowModal();

        run_wizard(ConfigWizard::RR_DATA_LEGACY);
        return true;
    }
    return false;
}

bool GUI_App::check_updates(const bool verbose)
{	
	PresetUpdater::UpdateResult updater_result;
	try {
		updater_result = preset_updater->config_update(app_config->orig_version(), verbose ? PresetUpdater::UpdateParams::SHOW_TEXT_BOX : PresetUpdater::UpdateParams::SHOW_NOTIFICATION);
		if (updater_result == PresetUpdater::R_INCOMPAT_EXIT) {
			mainframe->Close();
            // Applicaiton is closing.
            return false;
		}
		else if (updater_result == PresetUpdater::R_INCOMPAT_CONFIGURED) {
            m_app_conf_exists = true;
		}
		else if (verbose && updater_result == PresetUpdater::R_NOOP) {
			MsgNoUpdates dlg;
			dlg.ShowModal();
		}
	}
	catch (const std::exception & ex) {
		show_error(nullptr, ex.what());
	}
    // Applicaiton will continue.
    return true;
}

bool GUI_App::open_browser_with_warning_dialog(const wxString& url, wxWindow* parent/* = nullptr*/, bool force_remember_choice /*= true*/, int flags/* = 0*/)
{
    bool launch = true;

    // warning dialog containes a "Remember my choice" checkbox
    std::string option_key = "suppress_hyperlinks";
    if (force_remember_choice || app_config->get(option_key).empty()) {
        if (app_config->get(option_key).empty()) {
            RichMessageDialog dialog(parent, _L("Open hyperlink in default browser?"), _L("PrusaSlicer: Open hyperlink"), wxICON_QUESTION | wxYES_NO);
            dialog.ShowCheckBox(_L("Remember my choice"));
            auto answer = dialog.ShowModal();
            launch = answer == wxID_YES;
            if (dialog.IsCheckBoxChecked()) {
                wxString preferences_item = _L("Suppress to open hyperlink in browser");
                wxString msg =
                    _L("PrusaSlicer will remember your choice.") + "\n\n" +
                    _L("You will not be asked about it again on hyperlinks hovering.") + "\n\n" +
                    format_wxstr(_L("Visit \"Preferences\" and check \"%1%\"\nto changes your choice."), preferences_item);

                MessageDialog msg_dlg(parent, msg, _L("PrusaSlicer: Don't ask me again"), wxOK | wxCANCEL | wxICON_INFORMATION);
                if (msg_dlg.ShowModal() == wxID_CANCEL)
                    return false;
                app_config->set(option_key, answer == wxID_NO ? "1" : "0");
            }
        }
        if (launch)
            launch = app_config->get(option_key) != "1";
    }
    // warning dialog doesn't containe a "Remember my choice" checkbox
    // and will be shown only when "Suppress to open hyperlink in browser" is ON.
    else if (app_config->get(option_key) == "1") {
        MessageDialog dialog(parent, _L("Open hyperlink in default browser?"), _L("PrusaSlicer: Open hyperlink"), wxICON_QUESTION | wxYES_NO);
        launch = dialog.ShowModal() == wxID_YES;
    }

    return  launch && wxLaunchDefaultBrowser(url, flags);
}

// static method accepting a wxWindow object as first parameter
// void warning_catcher{
//     my($self, $message_dialog) = @_;
//     return sub{
//         my $message = shift;
//         return if $message = ~/ GLUquadricObjPtr | Attempt to free unreferenced scalar / ;
//         my @params = ($message, 'Warning', wxOK | wxICON_WARNING);
//         $message_dialog
//             ? $message_dialog->(@params)
//             : Wx::MessageDialog->new($self, @params)->ShowModal;
//     };
// }

// Do we need this function???
// void GUI_App::notify(message) {
//     auto frame = GetTopWindow();
//     // try harder to attract user attention on OS X
//     if (!frame->IsActive())
//         frame->RequestUserAttention(defined(__WXOSX__/*&Wx::wxMAC */)? wxUSER_ATTENTION_ERROR : wxUSER_ATTENTION_INFO);
// 
//     // There used to be notifier using a Growl application for OSX, but Growl is dead.
//     // The notifier also supported the Linux X D - bus notifications, but that support was broken.
//     //TODO use wxNotificationMessage ?
// }


#ifdef __WXMSW__
void GUI_App::associate_3mf_files()
{
    associate_file_type(L".3mf", L"Prusa.Slicer.1", L"PrusaSlicer", true);
}

void GUI_App::associate_stl_files()
{
    associate_file_type(L".stl", L"Prusa.Slicer.1", L"PrusaSlicer", true);
}

void GUI_App::associate_gcode_files()
{
    associate_file_type(L".gcode", L"PrusaSlicer.GCodeViewer.1", L"PrusaSlicerGCodeViewer", true);
}
#endif // __WXMSW__

void GUI_App::on_version_read(wxCommandEvent& evt)
{
    app_config->set("version_online", into_u8(evt.GetString()));
    app_config->save();
    std::string opt = app_config->get("notify_release");
    if (this->plater_ == nullptr || (opt != "all" && opt != "release")) {
        return;
    }
    if (*Semver::parse(SLIC3R_VERSION) >= *Semver::parse(into_u8(evt.GetString()))) {
        return;
    }
    // notification
    /*
    this->plater_->get_notification_manager()->push_notification(NotificationType::NewAppAvailable
        , NotificationManager::NotificationLevel::ImportantNotificationLevel
        , Slic3r::format(_u8L("New release version %1% is available."), evt.GetString())
        , _u8L("See Download page.")
        , [](wxEvtHandler* evnthndlr) {wxGetApp().open_web_page_localized("https://www.prusa3d.com/slicerweb"); return true; }
    );
    */
    // updater 
    // read triggered_by_user that was set when calling  GUI_App::app_version_check
    app_updater(m_app_updater->get_triggered_by_user());
}

void GUI_App::app_updater(bool from_user)
{
    DownloadAppData app_data = m_app_updater->get_app_data();

    if (from_user && (!app_data.version || *app_data.version <= *Semver::parse(SLIC3R_VERSION)))
    {
        BOOST_LOG_TRIVIAL(info) << "There is no newer version online.";
        MsgNoAppUpdates no_update_dialog;
        no_update_dialog.ShowModal();
        return;

    }

    assert(!app_data.url.empty());
    assert(!app_data.target_path.empty());

    // dialog with new version info
    AppUpdateAvailableDialog dialog(*Semver::parse(SLIC3R_VERSION), *app_data.version);
    auto dialog_result = dialog.ShowModal();
    // checkbox "do not show again"
    if (dialog.disable_version_check()) {
        app_config->set("notify_release", "none");
    }
    // Doesn't wish to update
    if (dialog_result != wxID_OK) {
        return;
    }
    // dialog with new version download (installer or app dependent on system) including path selection
    AppUpdateDownloadDialog dwnld_dlg(*app_data.version, app_data.target_path);
    dialog_result = dwnld_dlg.ShowModal();
    //  Doesn't wish to download
    if (dialog_result != wxID_OK) {
        return;
    }
    app_data.target_path =dwnld_dlg.get_download_path();

    // start download
    this->plater_->get_notification_manager()->push_download_progress_notification(_utf8("Download"), std::bind(&AppUpdater::cancel_callback, this->m_app_updater.get()));
    app_data.start_after = dwnld_dlg.run_after_download();
    m_app_updater->set_app_data(std::move(app_data));
    m_app_updater->sync_download();
}

void GUI_App::app_version_check(bool from_user)
{
    if (from_user) {
        if (m_app_updater->get_download_ongoing()) {
            MessageDialog msgdlg(nullptr, _L("Download of new version is already ongoing. Do you wish to continue?"), _L("Notice"), wxYES_NO);
            if (msgdlg.ShowModal() != wxID_YES)
                return;
        }
    }
    std::string version_check_url = app_config->version_check_url();
    m_app_updater->sync_version(version_check_url, from_user);
}

} // GUI
} //Slic3r<|MERGE_RESOLUTION|>--- conflicted
+++ resolved
@@ -269,15 +269,9 @@
             credits =   title + " " +
                         _L("is based on Slic3r by Alessandro Ranellucci and the RepRap community.") + "\n" +
                         _L("Developed by Prusa Research.")+ "\n\n" +
-<<<<<<< HEAD
-                        title + " " + _L("is licensed under the") + " " + _L("GNU Affero General Public License, version 3") + "\n\n" +
-                        _L("Contributions by Vojtech Bubnik, Enrico Turri, Oleksandra Iushchenko, Tamas Meszaros, Lukas Matena, Vojtech Kral, David Kocik and numerous others.") + "\n\n" +
-                        _L("Artwork model by M Boyer");
-=======
                         title + " " + _L("is licensed under the") + " " + _L("GNU Affero General Public License, version 3") + ".\n\n" +
                         _L("Contributions by Vojtech Bubnik, Enrico Turri, Oleksandra Iushchenko, Tamas Meszaros, Lukas Matena, Vojtech Kral, David Kocik and numerous others.") + "\n\n" +
                         _L("Artwork model by Leslie Ing");
->>>>>>> b38001b1
 
             title_font = version_font = credits_font = init_font;
         }
@@ -469,10 +463,7 @@
     /* FT_GCODE */   { "G-code files"sv,    { ".gcode"sv, ".gco"sv, ".g"sv, ".ngc"sv } },
     /* FT_MODEL */   { "Known files"sv,     { ".stl"sv, ".obj"sv, ".3mf"sv, ".amf"sv, ".zip.amf"sv, ".xml"sv } },
     /* FT_PROJECT */ { "Project files"sv,   { ".3mf"sv, ".amf"sv, ".zip.amf"sv } },
-<<<<<<< HEAD
     /* FT_FONTS */   { "Font files"sv,      { ".ttc"sv, ".ttf"sv } },
-=======
->>>>>>> b38001b1
     /* FT_GALLERY */ { "Known files"sv,     { ".stl"sv, ".obj"sv } },
 
     /* FT_INI */     { "INI files"sv,       { ".ini"sv } },
@@ -748,11 +739,7 @@
     if (! this->initialized())
         throw Slic3r::RuntimeError("Calling post_init() while not yet initialized");
 
-<<<<<<< HEAD
-    if (this->init_params->start_as_gcodeviewer) {
-=======
     if (this->is_gcode_viewer()) {
->>>>>>> b38001b1
         if (! this->init_params->input_files.empty())
             this->plater()->load_gcode(wxString::FromUTF8(this->init_params->input_files[0].c_str()));
     }
@@ -1976,17 +1963,6 @@
                                  }),
                    locales.end());
 
-<<<<<<< HEAD
-    // Is there a candidate matching a country code of a system language? Move it to the end,
-    // while maintaining the order of matches, so that the best match ends up at the very end.
-    std::string system_country = "_" + into_u8(system_language->CanonicalName.AfterFirst('_')).substr(0, 2);
-    int cnt = locales.size();
-    for (int i=0; i<cnt; ++i)
-        if (locales[i].find(system_country) != std::string::npos) {
-            locales.emplace_back(std::move(locales[i]));
-            locales[i].clear();
-        }
-=======
     if (system_language) {
         // Is there a candidate matching a country code of a system language? Move it to the end,
         // while maintaining the order of matches, so that the best match ends up at the very end.
@@ -1998,7 +1974,6 @@
                 locales[i].clear();
             }
     }
->>>>>>> b38001b1
 
     // Now try them one by one.
     for (auto it = locales.rbegin(); it != locales.rend(); ++ it)
