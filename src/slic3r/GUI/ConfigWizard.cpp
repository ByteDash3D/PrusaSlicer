// FIXME: extract absolute units -> em

#include "ConfigWizard_private.hpp"

#include <algorithm>
#include <numeric>
#include <utility>
#include <unordered_map>
#include <stdexcept>
#include <boost/format.hpp>
#include <boost/log/trivial.hpp>
#include <boost/algorithm/string/predicate.hpp>
#include <boost/nowide/convert.hpp>

#include <wx/settings.h>
#include <wx/stattext.h>
#include <wx/textctrl.h>
#include <wx/dcclient.h>
#include <wx/statbmp.h>
#include <wx/checkbox.h>
#include <wx/statline.h>
#include <wx/dataview.h>
#include <wx/notebook.h>
#include <wx/display.h>
#include <wx/filefn.h>
#include <wx/wupdlock.h>
#include <wx/debug.h>

#include "libslic3r/Utils.hpp"
#include "libslic3r/Config.hpp"
#include "GUI.hpp"
#include "GUI_App.hpp"
#include "GUI_Utils.hpp"
#include "GUI_ObjectManipulation.hpp"
#include "slic3r/Config/Snapshot.hpp"
#include "slic3r/Utils/PresetUpdater.hpp"


namespace Slic3r {
namespace GUI {


using Config::Snapshot;
using Config::SnapshotDB;


// Configuration data structures extensions needed for the wizard

bool Bundle::load(fs::path source_path, bool ais_in_resources, bool ais_prusa_bundle)
{
    this->preset_bundle = std::make_unique<PresetBundle>();
    this->is_in_resources = ais_in_resources;
    this->is_prusa_bundle = ais_prusa_bundle;

    std::string path_string = source_path.string();
    size_t presets_loaded = preset_bundle->load_configbundle(path_string, PresetBundle::LOAD_CFGBNDLE_SYSTEM);
    auto first_vendor = preset_bundle->vendors.begin();
    if (first_vendor == preset_bundle->vendors.end()) {
        BOOST_LOG_TRIVIAL(error) << boost::format("Vendor bundle: `%1%`: No vendor information defined, cannot install.") % path_string;
        return false;
    }
    if (presets_loaded == 0) {
        BOOST_LOG_TRIVIAL(error) << boost::format("Vendor bundle: `%1%`: No profile loaded.") % path_string;
        return false;
    } 

    BOOST_LOG_TRIVIAL(trace) << boost::format("Vendor bundle: `%1%`: %2% profiles loaded.") % path_string % presets_loaded;
    this->vendor_profile = &first_vendor->second;
    return true;
}

Bundle::Bundle(Bundle &&other)
    : preset_bundle(std::move(other.preset_bundle))
    , vendor_profile(other.vendor_profile)
    , is_in_resources(other.is_in_resources)
    , is_prusa_bundle(other.is_prusa_bundle)
{
    other.vendor_profile = nullptr;
}

BundleMap BundleMap::load()
{
    BundleMap res;

    const auto vendor_dir = (boost::filesystem::path(Slic3r::data_dir()) / "vendor").make_preferred();
    const auto rsrc_vendor_dir = (boost::filesystem::path(resources_dir()) / "profiles").make_preferred();

    auto prusa_bundle_path = (vendor_dir / PresetBundle::PRUSA_BUNDLE).replace_extension(".ini");
    auto prusa_bundle_rsrc = false;
    if (! boost::filesystem::exists(prusa_bundle_path)) {
        prusa_bundle_path = (rsrc_vendor_dir / PresetBundle::PRUSA_BUNDLE).replace_extension(".ini");
        prusa_bundle_rsrc = true;
    }
    {
        Bundle prusa_bundle;
        if (prusa_bundle.load(std::move(prusa_bundle_path), prusa_bundle_rsrc, true))
            res.emplace(PresetBundle::PRUSA_BUNDLE, std::move(prusa_bundle)); 
    }

    // Load the other bundles in the datadir/vendor directory
    // and then additionally from resources/profiles.
    bool is_in_resources = false;
    for (auto dir : { &vendor_dir, &rsrc_vendor_dir }) {
        for (const auto &dir_entry : boost::filesystem::directory_iterator(*dir)) {
            if (Slic3r::is_ini_file(dir_entry)) {
                std::string id = dir_entry.path().stem().string();  // stem() = filename() without the trailing ".ini" part

                // Don't load this bundle if we've already loaded it.
                if (res.find(id) != res.end()) { continue; }

                Bundle bundle;
                if (bundle.load(dir_entry.path(), is_in_resources))
                    res.emplace(std::move(id), std::move(bundle));
            }
        }

        is_in_resources = true;
    }

    return res;
}

Bundle& BundleMap::prusa_bundle()
{
    auto it = find(PresetBundle::PRUSA_BUNDLE);
    if (it == end()) {
        throw Slic3r::RuntimeError("ConfigWizard: Internal error in BundleMap: PRUSA_BUNDLE not loaded");
    }

    return it->second;
}

const Bundle& BundleMap::prusa_bundle() const
{
    return const_cast<BundleMap*>(this)->prusa_bundle();
}


// Printer model picker GUI control

struct PrinterPickerEvent : public wxEvent
{
    std::string vendor_id;
    std::string model_id;
    std::string variant_name;
    bool enable;

    PrinterPickerEvent(wxEventType eventType, int winid, std::string vendor_id, std::string model_id, std::string variant_name, bool enable)
        : wxEvent(winid, eventType)
        , vendor_id(std::move(vendor_id))
        , model_id(std::move(model_id))
        , variant_name(std::move(variant_name))
        , enable(enable)
    {}

    virtual wxEvent *Clone() const
    {
        return new PrinterPickerEvent(*this);
    }
};

wxDEFINE_EVENT(EVT_PRINTER_PICK, PrinterPickerEvent);

const std::string PrinterPicker::PRINTER_PLACEHOLDER = "printer_placeholder.png";

PrinterPicker::PrinterPicker(wxWindow *parent, const VendorProfile &vendor, wxString title, size_t max_cols, const AppConfig &appconfig, const ModelFilter &filter)
    : wxPanel(parent)
    , vendor_id(vendor.id)
    , width(0)
{
    const auto &models = vendor.models;

    auto *sizer = new wxBoxSizer(wxVERTICAL);

    const auto font_title = GetFont().MakeBold().Scaled(1.3f);
    const auto font_name = GetFont().MakeBold();
    const auto font_alt_nozzle = GetFont().Scaled(0.9f);

    // wxGrid appends widgets by rows, but we need to construct them in columns.
    // These vectors are used to hold the elements so that they can be appended in the right order.
    std::vector<wxStaticText*> titles;
    std::vector<wxStaticBitmap*> bitmaps;
    std::vector<wxPanel*> variants_panels;

    int max_row_width = 0;
    int current_row_width = 0;

    bool is_variants = false;

    for (const auto &model : models) {
        if (! filter(model)) { continue; }

        wxBitmap bitmap;
        int bitmap_width = 0;
<<<<<<< HEAD
        int bitmap_height = 0;
        const wxString bitmap_file = GUI::from_u8(Slic3r::resources_dir() + "/profiles/" + vendor.id + "/" + model.id + "_thumbnail.png");
        if (wxFileExists(bitmap_file)) {
=======
	const wxString bitmap_file = GUI::from_u8(Slic3r::data_dir() + "/vendor/" + vendor.id + "/" + model.id + "_thumbnail.png");
	if (wxFileExists(bitmap_file)) {
>>>>>>> e9423ab8
            bitmap.LoadFile(bitmap_file, wxBITMAP_TYPE_PNG);
            bitmap_width = bitmap.GetWidth();
            bitmap_height = bitmap.GetHeight();
        } else {
<<<<<<< HEAD
            BOOST_LOG_TRIVIAL(warning) << boost::format("Can't find bitmap file `%1%` for vendor `%2%`, printer `%3%`, using placeholder icon instead")
                % bitmap_file
                % vendor.id
                % model.id;

            const wxString placeholder_file = GUI::from_u8(Slic3r::var(PRINTER_PLACEHOLDER));
            if (wxFileExists(placeholder_file)) {
                bitmap.LoadFile(placeholder_file, wxBITMAP_TYPE_PNG);
                bitmap_width = bitmap.GetWidth();
                bitmap_height = bitmap.GetHeight();
            }
        }
=======
 	    const wxString bitmap_file = GUI::from_u8(Slic3r::resources_dir() + "/profiles/" + vendor.id + "/" + model.id + "_thumbnail.png");
	    if (wxFileExists(bitmap_file)) {
		bitmap.LoadFile(bitmap_file, wxBITMAP_TYPE_PNG);
		bitmap_width = bitmap.GetWidth();
	    } else {
		BOOST_LOG_TRIVIAL(warning) << boost::format("Can't find bitmap file `%1%` for vendor `%2%`, printer `%3%`, using placeholder icon instead")
		    % bitmap_file
		    % vendor.id
		    % model.id;

		const wxString placeholder_file = GUI::from_u8(Slic3r::var(PRINTER_PLACEHOLDER));
		if (wxFileExists(placeholder_file)) {
		    bitmap.LoadFile(placeholder_file, wxBITMAP_TYPE_PNG);
		    bitmap_width = bitmap.GetWidth();
		}
	    }
	}
>>>>>>> e9423ab8

        auto *title = new wxStaticText(this, wxID_ANY, model.name, wxDefaultPosition, wxDefaultSize, wxALIGN_LEFT);
        title->SetFont(font_name);
        const int wrap_width = std::max((int)MODEL_MIN_WRAP, bitmap_width);
        title->Wrap(wrap_width);

        current_row_width += wrap_width;
        if (titles.size() % max_cols == max_cols - 1) {
            max_row_width = std::max(max_row_width, current_row_width);
            current_row_width = 0;
        }

        titles.push_back(title);

        auto *bitmap_widget = new wxStaticBitmap(this, wxID_ANY, bitmap);
        bitmaps.push_back(bitmap_widget);

        auto *variants_panel = new wxPanel(this);
        auto *variants_sizer = new wxBoxSizer(wxVERTICAL);
        variants_panel->SetSizer(variants_sizer);
        const auto model_id = model.id;

        for (size_t i = 0; i < model.variants.size(); i++) {
            const auto &variant = model.variants[i];

            const auto label = model.technology == ptFFF
                ? from_u8((boost::format("%1% %2% %3%") % variant.name % _utf8(L("mm")) % _utf8(L("nozzle"))).str())
                : from_u8(model.name);

            if (i == 1) {
                auto *alt_label = new wxStaticText(variants_panel, wxID_ANY, _(L("Alternate nozzles:")));
                alt_label->SetFont(font_alt_nozzle);
                variants_sizer->Add(alt_label, 0, wxBOTTOM, 3);
                is_variants = true;
            }

            auto *cbox = new Checkbox(variants_panel, label, model_id, variant.name);
            i == 0 ? cboxes.push_back(cbox) : cboxes_alt.push_back(cbox);

            const bool enabled = appconfig.get_variant(vendor.id, model_id, variant.name);
            cbox->SetValue(enabled);

            variants_sizer->Add(cbox, 0, wxBOTTOM, 3);

            cbox->Bind(wxEVT_CHECKBOX, [this, cbox](wxCommandEvent &event) {
                on_checkbox(cbox, event.IsChecked());
            });
        }

        variants_panels.push_back(variants_panel);
    }

    width = std::max(max_row_width, current_row_width);

    const size_t cols = std::min(max_cols, titles.size());

    auto *printer_grid = new wxFlexGridSizer(cols, 0, 20);
    printer_grid->SetFlexibleDirection(wxVERTICAL | wxHORIZONTAL);

    if (titles.size() > 0) {
        const size_t odd_items = titles.size() % cols;

        for (size_t i = 0; i < titles.size() - odd_items; i += cols) {
            for (size_t j = i; j < i + cols; j++) { printer_grid->Add(bitmaps[j], 0, wxBOTTOM, 20); }
            for (size_t j = i; j < i + cols; j++) { printer_grid->Add(titles[j], 0, wxBOTTOM, 3); }
            for (size_t j = i; j < i + cols; j++) { printer_grid->Add(variants_panels[j]); }

            // Add separator space to multiliners
            if (titles.size() > cols) {
                for (size_t j = i; j < i + cols; j++) { printer_grid->Add(1, 30); }
            }
        }
        if (odd_items > 0) {
            const size_t rem = titles.size() - odd_items;

            for (size_t i = rem; i < titles.size(); i++) { printer_grid->Add(bitmaps[i], 0, wxBOTTOM, 20); }
            for (size_t i = 0; i < cols - odd_items; i++) { printer_grid->AddSpacer(1); }
            for (size_t i = rem; i < titles.size(); i++) { printer_grid->Add(titles[i], 0, wxBOTTOM, 3); }
            for (size_t i = 0; i < cols - odd_items; i++) { printer_grid->AddSpacer(1); }
            for (size_t i = rem; i < titles.size(); i++) { printer_grid->Add(variants_panels[i]); }
        }
    }

    auto *title_sizer = new wxBoxSizer(wxHORIZONTAL);
    if (! title.IsEmpty()) {
        auto *title_widget = new wxStaticText(this, wxID_ANY, title);
        title_widget->SetFont(font_title);
        title_sizer->Add(title_widget);
    }
    title_sizer->AddStretchSpacer();

    if (/*titles.size() > 1*/is_variants) {
        // It only makes sense to add the All / None buttons if there's multiple printers

        auto *sel_all_std = new wxButton(this, wxID_ANY, titles.size() > 1 ? _(L("All standard")) : _(L("Standard")));
        auto *sel_all = new wxButton(this, wxID_ANY, _(L("All")));
        auto *sel_none = new wxButton(this, wxID_ANY, _(L("None")));
        sel_all_std->Bind(wxEVT_BUTTON, [this](const wxCommandEvent &event) { this->select_all(true, false); });
        sel_all->Bind(wxEVT_BUTTON, [this](const wxCommandEvent &event) { this->select_all(true, true); });
        sel_none->Bind(wxEVT_BUTTON, [this](const wxCommandEvent &event) { this->select_all(false); });
        title_sizer->Add(sel_all_std, 0, wxRIGHT, BTN_SPACING);
        title_sizer->Add(sel_all, 0, wxRIGHT, BTN_SPACING);
        title_sizer->Add(sel_none);

        // fill button indexes used later for buttons rescaling
        m_button_indexes = { sel_all_std->GetId(), sel_all->GetId(), sel_none->GetId() };
    }

    sizer->Add(title_sizer, 0, wxEXPAND | wxBOTTOM, BTN_SPACING);
    sizer->Add(printer_grid);

    SetSizer(sizer);
}

PrinterPicker::PrinterPicker(wxWindow *parent, const VendorProfile &vendor, wxString title, size_t max_cols, const AppConfig &appconfig)
    : PrinterPicker(parent, vendor, std::move(title), max_cols, appconfig, [](const VendorProfile::PrinterModel&) { return true; })
{}

void PrinterPicker::select_all(bool select, bool alternates)
{
    for (const auto &cb : cboxes) {
        if (cb->GetValue() != select) {
            cb->SetValue(select);
            on_checkbox(cb, select);
        }
    }

    if (! select) { alternates = false; }

    for (const auto &cb : cboxes_alt) {
        if (cb->GetValue() != alternates) {
            cb->SetValue(alternates);
            on_checkbox(cb, alternates);
        }
    }
}

void PrinterPicker::select_one(size_t i, bool select)
{
    if (i < cboxes.size() && cboxes[i]->GetValue() != select) {
        cboxes[i]->SetValue(select);
        on_checkbox(cboxes[i], select);
    }
}

bool PrinterPicker::any_selected() const
{
    for (const auto &cb : cboxes) {
        if (cb->GetValue()) { return true; }
    }

    for (const auto &cb : cboxes_alt) {
        if (cb->GetValue()) { return true; }
    }

    return false;
}

std::set<std::string> PrinterPicker::get_selected_models() const 
{
    std::set<std::string> ret_set;

    for (const auto& cb : cboxes)
        if (cb->GetValue())
            ret_set.emplace(cb->model);

    for (const auto& cb : cboxes_alt)
        if (cb->GetValue())
            ret_set.emplace(cb->model);

    return ret_set;
}

void PrinterPicker::on_checkbox(const Checkbox *cbox, bool checked)
{
    PrinterPickerEvent evt(EVT_PRINTER_PICK, GetId(), vendor_id, cbox->model, cbox->variant, checked);
    AddPendingEvent(evt);
}


// Wizard page base

ConfigWizardPage::ConfigWizardPage(ConfigWizard *parent, wxString title, wxString shortname, unsigned indent)
    : wxPanel(parent->p->hscroll)
    , parent(parent)
    , shortname(std::move(shortname))
    , indent(indent)
{
    auto *sizer = new wxBoxSizer(wxVERTICAL);

    auto *text = new wxStaticText(this, wxID_ANY, std::move(title), wxDefaultPosition, wxDefaultSize, wxALIGN_LEFT);
    const auto font = GetFont().MakeBold().Scaled(1.5);
    text->SetFont(font);
    sizer->Add(text, 0, wxALIGN_LEFT, 0);
    sizer->AddSpacer(10);

    content = new wxBoxSizer(wxVERTICAL);
    sizer->Add(content, 1, wxEXPAND);

    SetSizer(sizer);

    this->Hide();

    Bind(wxEVT_SIZE, [this](wxSizeEvent &event) {
        this->Layout();
        event.Skip();
    });
}

ConfigWizardPage::~ConfigWizardPage() {}

wxStaticText* ConfigWizardPage::append_text(wxString text)
{
    auto *widget = new wxStaticText(this, wxID_ANY, text, wxDefaultPosition, wxDefaultSize, wxALIGN_LEFT);
    widget->Wrap(WRAP_WIDTH);
    widget->SetMinSize(wxSize(WRAP_WIDTH, -1));
    append(widget);
    return widget;
}

void ConfigWizardPage::append_spacer(int space)
{
    // FIXME: scaling
    content->AddSpacer(space);
}


// Wizard pages

PageWelcome::PageWelcome(ConfigWizard *parent)
    : ConfigWizardPage(parent, from_u8((boost::format(
#ifdef __APPLE__
            _utf8(L("Welcome to the %s Configuration Assistant"))
#else
            _utf8(L("Welcome to the %s Configuration Wizard"))
#endif
            ) % SLIC3R_APP_NAME).str()), _(L("Welcome")))
    , welcome_text(append_text(from_u8((boost::format(
        _utf8(L("Hello, welcome to %s! This %s helps you with the initial configuration; just a few settings and you will be ready to print.")))
        % SLIC3R_APP_NAME
        % _utf8(ConfigWizard::name())).str())
    ))
    , cbox_reset(append(
        new wxCheckBox(this, wxID_ANY, _(L("Remove user profiles (a snapshot will be taken beforehand)")))
    ))
{
    welcome_text->Hide();
    cbox_reset->Hide();
}

void PageWelcome::set_run_reason(ConfigWizard::RunReason run_reason)
{
    const bool data_empty = run_reason == ConfigWizard::RR_DATA_EMPTY;
    welcome_text->Show(data_empty);
    cbox_reset->Show(!data_empty);
}


PagePrinters::PagePrinters(ConfigWizard *parent,
    wxString title,
    wxString shortname,
    const VendorProfile &vendor,
    unsigned indent,
    Technology technology)
    : ConfigWizardPage(parent, std::move(title), std::move(shortname), indent)
    , technology(technology)
    , install(false)   // only used for 3rd party vendors
{
    enum {
        COL_SIZE = 200,
    };

    AppConfig *appconfig = &this->wizard_p()->appconfig_new;

    const auto families = vendor.families();
    for (const auto &family : families) {
        const auto filter = [&](const VendorProfile::PrinterModel &model) {
            return ((model.technology == ptFFF && technology & T_FFF)
                    || (model.technology == ptSLA && technology & T_SLA))
                && model.family == family;
        };

        if (std::find_if(vendor.models.begin(), vendor.models.end(), filter) == vendor.models.end()) {
            continue;
        }

        const auto picker_title = family.empty() ? wxString() : from_u8((boost::format(_utf8(L("%s Family"))) % family).str());
        auto *picker = new PrinterPicker(this, vendor, picker_title, MAX_COLS, *appconfig, filter);

        picker->Bind(EVT_PRINTER_PICK, [this, appconfig](const PrinterPickerEvent &evt) {
            appconfig->set_variant(evt.vendor_id, evt.model_id, evt.variant_name, evt.enable);
            wizard_p()->on_printer_pick(this, evt);
        });

        append(new wxStaticLine(this));

        append(picker);
        printer_pickers.push_back(picker);
    }
}

void PagePrinters::select_all(bool select, bool alternates)
{
    for (auto picker : printer_pickers) {
        picker->select_all(select, alternates);
    }
}

int PagePrinters::get_width() const
{
    return std::accumulate(printer_pickers.begin(), printer_pickers.end(), 0,
        [](int acc, const PrinterPicker *picker) { return std::max(acc, picker->get_width()); });
}

bool PagePrinters::any_selected() const
{
    for (const auto *picker : printer_pickers) {
        if (picker->any_selected()) { return true; }
    }

    return false;
}

std::set<std::string> PagePrinters::get_selected_models()
{
    std::set<std::string> ret_set;

    for (const auto *picker : printer_pickers)
    {
        std::set<std::string> tmp_models = picker->get_selected_models();
        ret_set.insert(tmp_models.begin(), tmp_models.end());
    }

    return ret_set;
}

void PagePrinters::set_run_reason(ConfigWizard::RunReason run_reason)
{
    if (technology == T_FFF
        && (run_reason == ConfigWizard::RR_DATA_EMPTY || run_reason == ConfigWizard::RR_DATA_LEGACY)
        && printer_pickers.size() > 0 
        && printer_pickers[0]->vendor_id == PresetBundle::PRUSA_BUNDLE) {
        printer_pickers[0]->select_one(0, true);
    }
}


const std::string PageMaterials::EMPTY;

PageMaterials::PageMaterials(ConfigWizard *parent, Materials *materials, wxString title, wxString shortname, wxString list1name)
    : ConfigWizardPage(parent, std::move(title), std::move(shortname))
    , materials(materials)
	, list_printer(new  StringList(this, wxLB_MULTIPLE))
    , list_type(new StringList(this))
    , list_vendor(new StringList(this))
    , list_profile(new PresetList(this))
{
    append_spacer(VERTICAL_SPACING);

    const int em = parent->em_unit();
    const int list_h = 30*em;


	list_printer->SetMinSize(wxSize(23*em, list_h));
    list_type->SetMinSize(wxSize(8*em, list_h));
    list_vendor->SetMinSize(wxSize(13*em, list_h));
    list_profile->SetMinSize(wxSize(23*em, list_h));



    grid = new wxFlexGridSizer(4, em/2, em);
    grid->AddGrowableCol(3, 1);
    grid->AddGrowableRow(1, 1);

	grid->Add(new wxStaticText(this, wxID_ANY, _(L("Printer:"))));
    grid->Add(new wxStaticText(this, wxID_ANY, list1name));
    grid->Add(new wxStaticText(this, wxID_ANY, _(L("Vendor:"))));
    grid->Add(new wxStaticText(this, wxID_ANY, _(L("Profile:"))));

	grid->Add(list_printer, 0, wxEXPAND);
    grid->Add(list_type, 0, wxEXPAND);
    grid->Add(list_vendor, 0, wxEXPAND);
    grid->Add(list_profile, 1, wxEXPAND);

    auto *btn_sizer = new wxBoxSizer(wxHORIZONTAL);
    auto *sel_all = new wxButton(this, wxID_ANY, _(L("All")));
    auto *sel_none = new wxButton(this, wxID_ANY, _(L("None")));
    btn_sizer->Add(sel_all, 0, wxRIGHT, em / 2);
    btn_sizer->Add(sel_none);


    grid->Add(new wxBoxSizer(wxHORIZONTAL));
    grid->Add(new wxBoxSizer(wxHORIZONTAL));
    grid->Add(new wxBoxSizer(wxHORIZONTAL));
    grid->Add(btn_sizer, 0, wxALIGN_RIGHT);

    append(grid, 1, wxEXPAND);

    append_spacer(VERTICAL_SPACING);

    html_window = new wxHtmlWindow(this, wxID_ANY, wxDefaultPosition,
        wxSize(60 * em, 20 * em), wxHW_SCROLLBAR_AUTO);
    append(html_window, 0, wxEXPAND);

	list_printer->Bind(wxEVT_LISTBOX, [this](wxCommandEvent& evt) {
		update_lists(evt.GetInt(), list_type->GetSelection(), list_vendor->GetSelection());
		});
    list_type->Bind(wxEVT_LISTBOX, [this](wxCommandEvent &) {
        update_lists(list_printer->GetSelection(), list_type->GetSelection(), list_vendor->GetSelection());
    });
    list_vendor->Bind(wxEVT_LISTBOX, [this](wxCommandEvent &) {
        update_lists(list_printer->GetSelection(), list_type->GetSelection(), list_vendor->GetSelection());
    });

    list_profile->Bind(wxEVT_CHECKLISTBOX, [this](wxCommandEvent &evt) { select_material(evt.GetInt()); });
    list_profile->Bind(wxEVT_LISTBOX, [this](wxCommandEvent& evt) { on_material_highlighted(evt.GetInt()); });

    sel_all->Bind(wxEVT_BUTTON, [this](wxCommandEvent &) { select_all(true); });
    sel_none->Bind(wxEVT_BUTTON, [this](wxCommandEvent &) { select_all(false); });
    /*
    Bind(wxEVT_PAINT, [this](wxPaintEvent& evt) {on_paint();});

    list_profile->Bind(wxEVT_MOTION, [this](wxMouseEvent& evt) { on_mouse_move_on_profiles(evt); });
    list_profile->Bind(wxEVT_ENTER_WINDOW, [this](wxMouseEvent& evt) { on_mouse_enter_profiles(evt); });
    list_profile->Bind(wxEVT_LEAVE_WINDOW, [this](wxMouseEvent& evt) { on_mouse_leave_profiles(evt); });
    */
    reload_presets();
    set_compatible_printers_html_window(std::vector<std::string>(), false);
}
void PageMaterials::on_paint()
{
}
void PageMaterials::on_mouse_move_on_profiles(wxMouseEvent& evt)
{
    const wxClientDC dc(list_profile);
    const wxPoint pos = evt.GetLogicalPosition(dc);
    int item = list_profile->HitTest(pos);
    on_material_hovered(item);
}
void PageMaterials::on_mouse_enter_profiles(wxMouseEvent& evt)
{}
void PageMaterials::on_mouse_leave_profiles(wxMouseEvent& evt)
{
    on_material_hovered(-1);
}
void PageMaterials::reload_presets()
{
    clear();

	list_printer->append(_(L("(All)")), &EMPTY);
    //list_printer->SetLabelMarkup("<b>bald</b>");
	for (const Preset* printer : materials->printers) {
		list_printer->append(printer->name, &printer->name);
	}
    sort_list_data(list_printer, true, false);
    if (list_printer->GetCount() > 0) {
        list_printer->SetSelection(0);
		sel_printer_count_prev = wxNOT_FOUND;
        sel_printer_item_prev = wxNOT_FOUND;
        sel_type_prev = wxNOT_FOUND;
        sel_vendor_prev = wxNOT_FOUND;
        update_lists(0, 0, 0);
    }

    presets_loaded = true;
}

void PageMaterials::set_compatible_printers_html_window(const std::vector<std::string>& printer_names, bool all_printers)
{
    const auto bgr_clr = 
#if defined(__APPLE__)
        wxSystemSettings::GetColour(wxSYS_COLOUR_WINDOW);
#else
        wxSystemSettings::GetColour(wxSYS_COLOUR_MENU);
#endif
    const auto bgr_clr_str = wxString::Format(wxT("#%02X%02X%02X"), bgr_clr.Red(), bgr_clr.Green(), bgr_clr.Blue());
    const auto text_clr = wxSystemSettings::GetColour(wxSYS_COLOUR_WINDOWTEXT);
    const auto text_clr_str = wxString::Format(wxT("#%02X%02X%02X"), text_clr.Red(), text_clr.Green(), text_clr.Blue());
    wxString first_line = _(L("Filaments marked with <b>*</b> are <b>not</b> compatible with some installed printers."));
    wxString text;
    if (all_printers) {
        wxString second_line = _(L("All installed printers are compatible with the selected filament."));
        text = wxString::Format(
            "<html>"
            "<style>"
            "table{border-spacing: 1px;}"
            "</style>"
            "<body bgcolor= %s>"
            "<font color=%s>"
            "<font size=\"3\">"
            "%s<br /><br />%s"
            "</font>"
            "</font>"
            "</body>"
            "</html>"
            , bgr_clr_str
            , text_clr_str
            , first_line
            , second_line
            );
    } else {
        wxString second_line = _(L("Only the following installed printers are compatible with the selected filament:"));
        text = wxString::Format(
            "<html>"
            "<style>"
            "table{border-spacing: 1px;}"
            "</style>"
            "<body bgcolor= %s>"
            "<font color=%s>"
            "<font size=\"3\">"
            "%s<br /><br />%s"
            "<table>"
            "<tr>"
            , bgr_clr_str
            , text_clr_str
            , first_line
            , second_line);
        for (int i = 0; i < printer_names.size(); ++i)
        {
            text += wxString::Format("<td>%s</td>", boost::nowide::widen(printer_names[i]));
            if (i % 3 == 2) {
                text += wxString::Format(
                    "</tr>"
                    "<tr>");
            }
        }
        text += wxString::Format(
            "</tr>"
            "</table>"
            "</font>"
            "</font>"
            "</body>"
            "</html>"
        );
    }
   
    wxFont font = get_default_font_for_dpi(this, get_dpi_for_window(this));
    const int fs = font.GetPointSize();
    int size[] = { fs,fs,fs,fs,fs,fs,fs };
    html_window->SetFonts(font.GetFaceName(), font.GetFaceName(), size);
    html_window->SetPage(text);
}

void PageMaterials::clear_compatible_printers_label()
{
    set_compatible_printers_html_window(std::vector<std::string>(), false);
}

void PageMaterials::on_material_hovered(int sel_material)
{

}

void PageMaterials::on_material_highlighted(int sel_material)
{
    if (sel_material == last_hovered_item)
        return;
    if (sel_material == -1) {
        clear_compatible_printers_label();
        return;
    }
    last_hovered_item = sel_material;
    std::vector<std::string> tabs;
    tabs.push_back(std::string());
    tabs.push_back(std::string());
    tabs.push_back(std::string());
    //selected material string
    std::string material_name = list_profile->get_data(sel_material);
    // get material preset
    const std::vector<const Preset*> matching_materials = materials->get_presets_by_alias(material_name);
    if (matching_materials.empty())
    {
        clear_compatible_printers_label();
        return;
    }
    //find matching printers
    std::vector<std::string> names;
    for (const Preset* printer : materials->printers) {
        for (const Preset* material : matching_materials) {
            if (is_compatible_with_printer(PresetWithVendorProfile(*material, material->vendor), PresetWithVendorProfile(*printer, printer->vendor))) {
                names.push_back(printer->name);
                break;
            }
        }
    }
    set_compatible_printers_html_window(names, names.size() == materials->printers.size());
}

void PageMaterials::update_lists(int sel_printer, int sel_type, int sel_vendor)
{
	wxWindowUpdateLocker freeze_guard(this);
	(void)freeze_guard;

	wxArrayInt sel_printers;
	int sel_printers_count = list_printer->GetSelections(sel_printers);

	if (sel_printers_count != sel_printer_count_prev || (sel_printers_count == 1 && sel_printer_item_prev != sel_printer && sel_printer != -1)) {
        // Refresh type list
		list_type->Clear();
		list_type->append(_(L("(All)")), &EMPTY);
		if (sel_printers_count > 0) {
            // If all is selected with other printers
            // unselect "all" or all printers depending on last value
            if (sel_printers[0] == 0 && sel_printers_count > 1) {
                if (sel_printer == 0) {
                    list_printer->SetSelection(wxNOT_FOUND);
                    list_printer->SetSelection(0);
                } else {
                    list_printer->SetSelection(0, false);
                    sel_printers_count = list_printer->GetSelections(sel_printers);
                }
            }
			if (sel_printers[0] != 0) {
				for (size_t i = 0; i < sel_printers_count; i++) {
					const std::string& printer_name = list_printer->get_data(sel_printers[i]);
					const Preset* printer = nullptr;
					for (const Preset* it : materials->printers) {
						if (it->name == printer_name) {
							printer = it;
							break;
						}
					}
					materials->filter_presets(printer, EMPTY, EMPTY, [this](const Preset* p) {
						const std::string& type = this->materials->get_type(p);
						if (list_type->find(type) == wxNOT_FOUND) {
							list_type->append(type, &type);
						}
						});
				}
			} else {
                //clear selection except "ALL"
                list_printer->SetSelection(wxNOT_FOUND);
                list_printer->SetSelection(0);
                sel_printers_count = list_printer->GetSelections(sel_printers);

				materials->filter_presets(nullptr, EMPTY, EMPTY, [this](const Preset* p) {
					const std::string& type = this->materials->get_type(p);
					if (list_type->find(type) == wxNOT_FOUND) {
						list_type->append(type, &type);
					}
					});
			}
            sort_list_data(list_type, true, true);
		}

		sel_printer_count_prev = sel_printers_count;
        sel_printer_item_prev = sel_printer;
		sel_type = 0;
		sel_type_prev = wxNOT_FOUND;
		list_type->SetSelection(sel_type);
		list_profile->Clear();
	}
	
	if (sel_type != sel_type_prev) {
		// Refresh vendor list

		// XXX: The vendor list is created with quadratic complexity here,
		// but the number of vendors is going to be very small this shouldn't be a problem.

		list_vendor->Clear();
		list_vendor->append(_(L("(All)")), &EMPTY);
		if (sel_printers_count != 0 && sel_type != wxNOT_FOUND) {
			const std::string& type = list_type->get_data(sel_type);
			// find printer preset
			for (size_t i = 0; i < sel_printers_count; i++) {
				const std::string& printer_name = list_printer->get_data(sel_printers[i]);
				const Preset* printer = nullptr;
				for (const Preset* it : materials->printers) {
					if (it->name == printer_name) {
						printer = it;
						break;
					}
				}
				materials->filter_presets(printer, type, EMPTY, [this](const Preset* p) {
					const std::string& vendor = this->materials->get_vendor(p);
					if (list_vendor->find(vendor) == wxNOT_FOUND) {
						list_vendor->append(vendor, &vendor);
					}
					});
			}
            sort_list_data(list_vendor, true, false);
		}

		sel_type_prev = sel_type;
		sel_vendor = 0;
		sel_vendor_prev = wxNOT_FOUND;
		list_vendor->SetSelection(sel_vendor);
		list_profile->Clear();
	}
         
	if (sel_vendor != sel_vendor_prev) {
		// Refresh material list

		list_profile->Clear();
        clear_compatible_printers_label();
		if (sel_printers_count != 0 && sel_type != wxNOT_FOUND && sel_vendor != wxNOT_FOUND) {
			const std::string& type = list_type->get_data(sel_type);
			const std::string& vendor = list_vendor->get_data(sel_vendor);
			// finst printer preset
            std::vector<ProfilePrintData> to_list;
			for (size_t i = 0; i < sel_printers_count; i++) {
				const std::string& printer_name = list_printer->get_data(sel_printers[i]);
				const Preset* printer = nullptr;
				for (const Preset* it : materials->printers) {
					if (it->name == printer_name) {
						printer = it;
						break;
					}
				}

				materials->filter_presets(printer, type, vendor, [this, &to_list](const Preset* p) {
					bool was_checked = false;
					//size_t printer_counter = materials->get_printer_counter(p);
					int cur_i = list_profile->find(p->alias);
                    bool emplace_to_to_list = false;
					if (cur_i == wxNOT_FOUND) {
						cur_i = list_profile->append(p->alias + (materials->get_omnipresent(p) ? "" : " *"), &p->alias);
                        emplace_to_to_list = true;
                    } else
						was_checked = list_profile->IsChecked(cur_i);

					const std::string& section = materials->appconfig_section();

					const bool checked = wizard_p()->appconfig_new.has(section, p->name);
					list_profile->Check(cur_i, checked || was_checked);
                    if (emplace_to_to_list) 
                        to_list.emplace_back(p->alias, materials->get_omnipresent(p), checked || was_checked);

					/* Update preset selection in config.
					 * If one preset from aliases bundle is selected,
					 * than mark all presets with this aliases as selected
					 * */
					if (checked && !was_checked)
						wizard_p()->update_presets_in_config(section, p->alias, true);
					else if (!checked && was_checked)
						wizard_p()->appconfig_new.set(section, p->name, "1");
					});
			}
            sort_list_data(list_profile, to_list);
		}

		sel_vendor_prev = sel_vendor;
	}
}

void PageMaterials::sort_list_data(StringList* list, bool add_All_item, bool material_type_ordering)
{
// get data from list
// sort data
// first should be <all>
// then prusa profiles
// then the rest
// in alphabetical order
    
    std::vector<std::reference_wrapper<const std::string>> prusa_profiles;
    std::vector<std::reference_wrapper<const std::string>> other_profiles;
    for (int i = 0 ; i < list->size(); ++i) {
        const std::string& data = list->get_data(i);
        if (data == EMPTY) // do not sort <all> item
            continue;
        if (!material_type_ordering && data.find("Prusa") != std::string::npos)
            prusa_profiles.push_back(data);
        else 
            other_profiles.push_back(data);
    }
    if(material_type_ordering) {
        
        const ConfigOptionDef* def = print_config_def.get("filament_type");
        std::vector<std::string>enum_values = def->enum_values;
        int end_of_sorted = 0;
        for (size_t vals = 0; vals < enum_values.size(); vals++) {
            for (size_t profs = end_of_sorted; profs < other_profiles.size(); profs++)
            {
                // find instead compare because PET vs PETG
                if (other_profiles[profs].get().find(enum_values[vals]) != std::string::npos) {
                    //swap
                    if(profs != end_of_sorted) {
                        std::reference_wrapper<const std::string> aux = other_profiles[end_of_sorted];
                        other_profiles[end_of_sorted] = other_profiles[profs];
                        other_profiles[profs] = aux;
                    }
                    end_of_sorted++;
                    break;
                }
            }
        }
    } else {
        std::sort(prusa_profiles.begin(), prusa_profiles.end(), [](std::reference_wrapper<const std::string> a, std::reference_wrapper<const std::string> b) {
            return a.get() < b.get();
            });
        std::sort(other_profiles.begin(), other_profiles.end(), [](std::reference_wrapper<const std::string> a, std::reference_wrapper<const std::string> b) {
            return a.get() < b.get();
            });
    }
    
    list->Clear();
    if (add_All_item)
        list->append(_(L("(All)")), &EMPTY);
    for (const auto& item : prusa_profiles)
        list->append(item, &const_cast<std::string&>(item.get()));
    for (const auto& item : other_profiles)
        list->append(item, &const_cast<std::string&>(item.get()));
}     

void PageMaterials::sort_list_data(PresetList* list, const std::vector<ProfilePrintData>& data)
{
    // sort data
    // then prusa profiles
    // then the rest
    // in alphabetical order
    std::vector<ProfilePrintData> prusa_profiles;
    std::vector<ProfilePrintData> other_profiles;
    //for (int i = 0; i < data.size(); ++i) {
    for (const auto& item : data) {
        const std::string& name = item.name;
        if (name.find("Prusa") != std::string::npos)
            prusa_profiles.emplace_back(item);
        else
            other_profiles.emplace_back(item);
    }
    std::sort(prusa_profiles.begin(), prusa_profiles.end(), [](ProfilePrintData a, ProfilePrintData b) {
        return a.name.get() < b.name.get();
        });
    std::sort(other_profiles.begin(), other_profiles.end(), [](ProfilePrintData a, ProfilePrintData b) {
        return a.name.get() < b.name.get();
        });
    list->Clear();
    //for (const auto& item : prusa_profiles)
    for (int i = 0; i < prusa_profiles.size(); ++i) {
        list->append(std::string(prusa_profiles[i].name) + (prusa_profiles[i].omnipresent ? "" : " *"), &const_cast<std::string&>(prusa_profiles[i].name.get()));
        list->Check(i, prusa_profiles[i].checked);
    }
    //for (const auto& item : other_profiles)
    for (int i = 0; i < other_profiles.size(); ++i) {
        list->append(std::string(other_profiles[i].name) + (other_profiles[i].omnipresent ? "" : " *"), &const_cast<std::string&>(other_profiles[i].name.get()));
        list->Check(i + prusa_profiles.size(), other_profiles[i].checked);
    }
}

void PageMaterials::select_material(int i)
{
    const bool checked = list_profile->IsChecked(i);

    const std::string& alias_key = list_profile->get_data(i);
    wizard_p()->update_presets_in_config(materials->appconfig_section(), alias_key, checked);
}

void PageMaterials::select_all(bool select)
{
    wxWindowUpdateLocker freeze_guard(this);
    (void)freeze_guard;

    for (unsigned i = 0; i < list_profile->GetCount(); i++) {
        const bool current = list_profile->IsChecked(i);
        if (current != select) {
            list_profile->Check(i, select);
            select_material(i);
        }
    }
}

void PageMaterials::clear()
{
	list_printer->Clear();
    list_type->Clear();
    list_vendor->Clear();
    list_profile->Clear();
	sel_printer_count_prev = wxNOT_FOUND;
    sel_printer_item_prev = wxNOT_FOUND;
    sel_type_prev = wxNOT_FOUND;
    sel_vendor_prev = wxNOT_FOUND;
    presets_loaded = false;
}

void PageMaterials::on_activate()
{
    if (! presets_loaded) {
        wizard_p()->update_materials(materials->technology);
        reload_presets();
    }
    first_paint = true;
}


const char *PageCustom::default_profile_name = "My Settings";

PageCustom::PageCustom(ConfigWizard *parent)
    : ConfigWizardPage(parent, _(L("Custom Printer Setup")), _(L("Custom Printer")))
{
    cb_custom = new wxCheckBox(this, wxID_ANY, _(L("Define a custom printer profile")));
    tc_profile_name = new wxTextCtrl(this, wxID_ANY, default_profile_name);
    auto *label = new wxStaticText(this, wxID_ANY, _(L("Custom profile name:")));

    tc_profile_name->Enable(false);
    tc_profile_name->Bind(wxEVT_KILL_FOCUS, [this](wxFocusEvent &evt) {
        if (tc_profile_name->GetValue().IsEmpty()) {
            if (profile_name_prev.IsEmpty()) { tc_profile_name->SetValue(default_profile_name); }
            else { tc_profile_name->SetValue(profile_name_prev); }
        } else {
            profile_name_prev = tc_profile_name->GetValue();
        }
        evt.Skip();
    });

    cb_custom->Bind(wxEVT_CHECKBOX, [this](wxCommandEvent &event) {
        tc_profile_name->Enable(custom_wanted());
        wizard_p()->on_custom_setup(custom_wanted());
		
    });

    append(cb_custom);
    append(label);
    append(tc_profile_name);
}

PageUpdate::PageUpdate(ConfigWizard *parent)
    : ConfigWizardPage(parent, _(L("Automatic updates")), _(L("Updates")))
    , version_check(true)
    , preset_update(true)
{
    const AppConfig *app_config = wxGetApp().app_config;
    auto boldfont = wxSystemSettings::GetFont(wxSYS_DEFAULT_GUI_FONT);
    boldfont.SetWeight(wxFONTWEIGHT_BOLD);

    auto *box_slic3r = new wxCheckBox(this, wxID_ANY, _(L("Check for application updates")));
    box_slic3r->SetValue(app_config->get("version_check") == "1");
    append(box_slic3r);
    append_text(wxString::Format(_(L(
        "If enabled, %s checks for new application versions online. When a new version becomes available, "
         "a notification is displayed at the next application startup (never during program usage). "
         "This is only a notification mechanisms, no automatic installation is done.")), SLIC3R_APP_NAME));

    append_spacer(VERTICAL_SPACING);

    auto *box_presets = new wxCheckBox(this, wxID_ANY, _(L("Update built-in Presets automatically")));
    box_presets->SetValue(app_config->get("preset_update") == "1");
    append(box_presets);
    append_text(wxString::Format(_(L(
        "If enabled, %s downloads updates of built-in system presets in the background."
        "These updates are downloaded into a separate temporary location."
        "When a new preset version becomes available it is offered at application startup.")), SLIC3R_APP_NAME));
    const auto text_bold = _(L("Updates are never applied without user's consent and never overwrite user's customized settings."));
    auto *label_bold = new wxStaticText(this, wxID_ANY, text_bold);
    label_bold->SetFont(boldfont);
    label_bold->Wrap(WRAP_WIDTH);
    append(label_bold);
    append_text(_(L("Additionally a backup snapshot of the whole configuration is created before an update is applied.")));

    box_slic3r->Bind(wxEVT_CHECKBOX, [this](wxCommandEvent &event) { this->version_check = event.IsChecked(); });
    box_presets->Bind(wxEVT_CHECKBOX, [this](wxCommandEvent &event) { this->preset_update = event.IsChecked(); });
}

PageReloadFromDisk::PageReloadFromDisk(ConfigWizard* parent)
    : ConfigWizardPage(parent, _(L("Reload from disk")), _(L("Reload from disk")))
    , full_pathnames(false)
{
    auto* box_pathnames = new wxCheckBox(this, wxID_ANY, _(L("Export full pathnames of models and parts sources into 3mf and amf files")));
    box_pathnames->SetValue(wxGetApp().app_config->get("export_sources_full_pathnames") == "1");
    append(box_pathnames);
    append_text(_(L(
        "If enabled, allows the Reload from disk command to automatically find and load the files when invoked.\n"
        "If not enabled, the Reload from disk command will ask to select each file using an open file dialog."
    )));

    box_pathnames->Bind(wxEVT_CHECKBOX, [this](wxCommandEvent& event) { this->full_pathnames = event.IsChecked(); });
}

PageMode::PageMode(ConfigWizard *parent)
    : ConfigWizardPage(parent, _(L("View mode")), _(L("View mode")))
{
    append_text(_(L("PrusaSlicer's user interfaces comes in three variants:\nSimple, Advanced, and Expert.\n"
        "The Simple mode shows only the most frequently used settings relevant for regular 3D printing. "
        "The other two offer progressively more sophisticated fine-tuning, "
        "they are suitable for advanced and expert users, respectively.")));

    radio_simple = new wxRadioButton(this, wxID_ANY, _(L("Simple mode")));
    radio_advanced = new wxRadioButton(this, wxID_ANY, _(L("Advanced mode")));
    radio_expert = new wxRadioButton(this, wxID_ANY, _(L("Expert mode")));

    append(radio_simple);
    append(radio_advanced);
    append(radio_expert);

    append_text("\n" + _L("The size of the object can be specified in inches"));
    check_inch = new wxCheckBox(this, wxID_ANY, _L("Use inches"));
    append(check_inch);
}

void PageMode::on_activate()
{
    std::string mode { "simple" };
    wxGetApp().app_config->get("", "view_mode", mode);

    if (mode == "advanced") { radio_advanced->SetValue(true); }
    else if (mode == "expert") { radio_expert->SetValue(true); }
    else { radio_simple->SetValue(true); }

    check_inch->SetValue(wxGetApp().app_config->get("use_inches") == "1");
}

void PageMode::serialize_mode(AppConfig *app_config) const
{
    std::string mode = "";

    if (radio_simple->GetValue()) { mode = "simple"; }
    if (radio_advanced->GetValue()) { mode = "advanced"; }
    if (radio_expert->GetValue()) { mode = "expert"; }

    // If "Mode" page wasn't selected (no one radiobutton is checked),
    // we shouldn't to update a view_mode value in app_config
    if (mode.empty())
        return; 

    app_config->set("view_mode", mode);
    app_config->set("use_inches", check_inch->GetValue() ? "1" : "0");
}

PageVendors::PageVendors(ConfigWizard *parent)
    : ConfigWizardPage(parent, _(L("Other Vendors")), _(L("Other Vendors")))
{
    const AppConfig &appconfig = this->wizard_p()->appconfig_new;

    append_text(wxString::Format(_(L("Pick another vendor supported by %s")), SLIC3R_APP_NAME) + ":");

    auto boldfont = wxSystemSettings::GetFont(wxSYS_DEFAULT_GUI_FONT);
    boldfont.SetWeight(wxFONTWEIGHT_BOLD);

    for (const auto &pair : wizard_p()->bundles) {
        const VendorProfile *vendor = pair.second.vendor_profile;
        if (vendor->id == PresetBundle::PRUSA_BUNDLE) { continue; }

        auto *cbox = new wxCheckBox(this, wxID_ANY, vendor->name);
        cbox->Bind(wxEVT_CHECKBOX, [=](wxCommandEvent &event) {
            wizard_p()->on_3rdparty_install(vendor, cbox->IsChecked());
        });

        const auto &vendors = appconfig.vendors();
        const bool enabled = vendors.find(pair.first) != vendors.end();
        if (enabled) {
            cbox->SetValue(true);

            auto pages = wizard_p()->pages_3rdparty.find(vendor->id);
            wxCHECK_RET(pages != wizard_p()->pages_3rdparty.end(), "Internal error: 3rd party vendor printers page not created");

            for (PagePrinters* page : { pages->second.first, pages->second.second })
                if (page) page->install = true;
        }

        append(cbox);
    }
}

PageFirmware::PageFirmware(ConfigWizard *parent)
    : ConfigWizardPage(parent, _(L("Firmware Type")), _(L("Firmware")), 1)
    , gcode_opt(*print_config_def.get("gcode_flavor"))
    , gcode_picker(nullptr)
{
    append_text(_(L("Choose the type of firmware used by your printer.")));
    append_text(_(gcode_opt.tooltip));

    wxArrayString choices;
    choices.Alloc(gcode_opt.enum_labels.size());
    for (const auto &label : gcode_opt.enum_labels) {
        choices.Add(label);
    }

    gcode_picker = new wxChoice(this, wxID_ANY, wxDefaultPosition, wxDefaultSize, choices);
    const auto &enum_values = gcode_opt.enum_values;
    auto needle = enum_values.cend();
    if (gcode_opt.default_value) {
        needle = std::find(enum_values.cbegin(), enum_values.cend(), gcode_opt.default_value->serialize());
    }
    if (needle != enum_values.cend()) {
        gcode_picker->SetSelection(needle - enum_values.cbegin());
    } else {
        gcode_picker->SetSelection(0);
    }

    append(gcode_picker);
}

void PageFirmware::apply_custom_config(DynamicPrintConfig &config)
{
    auto sel = gcode_picker->GetSelection();
    if (sel >= 0 && (size_t)sel < gcode_opt.enum_labels.size()) {
        auto *opt = new ConfigOptionEnum<GCodeFlavor>(static_cast<GCodeFlavor>(sel));
        config.set_key_value("gcode_flavor", opt);
    }
}

PageBedShape::PageBedShape(ConfigWizard *parent)
    : ConfigWizardPage(parent, _(L("Bed Shape and Size")), _(L("Bed Shape")), 1)
    , shape_panel(new BedShapePanel(this))
{
    append_text(_(L("Set the shape of your printer's bed.")));

    shape_panel->build_panel(*wizard_p()->custom_config->option<ConfigOptionPoints>("bed_shape"),
        *wizard_p()->custom_config->option<ConfigOptionString>("bed_custom_texture"),
        *wizard_p()->custom_config->option<ConfigOptionString>("bed_custom_model"));

    append(shape_panel);
}

void PageBedShape::apply_custom_config(DynamicPrintConfig &config)
{
    const std::vector<Vec2d>& points = shape_panel->get_shape();
    const std::string& custom_texture = shape_panel->get_custom_texture();
    const std::string& custom_model = shape_panel->get_custom_model();
    config.set_key_value("bed_shape", new ConfigOptionPoints(points));
    config.set_key_value("bed_custom_texture", new ConfigOptionString(custom_texture));
    config.set_key_value("bed_custom_model", new ConfigOptionString(custom_model));
}

PageDiameters::PageDiameters(ConfigWizard *parent)
    : ConfigWizardPage(parent, _(L("Filament and Nozzle Diameters")), _(L("Print Diameters")), 1)
    , spin_nozzle(new wxSpinCtrlDouble(this, wxID_ANY))
    , spin_filam(new wxSpinCtrlDouble(this, wxID_ANY))
{
    spin_nozzle->SetDigits(2);
    spin_nozzle->SetIncrement(0.1);
    auto *default_nozzle = print_config_def.get("nozzle_diameter")->get_default_value<ConfigOptionFloats>();
    spin_nozzle->SetValue(default_nozzle != nullptr && default_nozzle->size() > 0 ? default_nozzle->get_at(0) : 0.5);

    spin_filam->SetDigits(2);
    spin_filam->SetIncrement(0.25);
    auto *default_filam = print_config_def.get("filament_diameter")->get_default_value<ConfigOptionFloats>();
    spin_filam->SetValue(default_filam != nullptr && default_filam->size() > 0 ? default_filam->get_at(0) : 3.0);

    append_text(_(L("Enter the diameter of your printer's hot end nozzle.")));

    auto *sizer_nozzle = new wxFlexGridSizer(3, 5, 5);
    auto *text_nozzle = new wxStaticText(this, wxID_ANY, _(L("Nozzle Diameter:")));
    auto *unit_nozzle = new wxStaticText(this, wxID_ANY, _(L("mm")));
    sizer_nozzle->AddGrowableCol(0, 1);
    sizer_nozzle->Add(text_nozzle, 0, wxALIGN_CENTRE_VERTICAL);
    sizer_nozzle->Add(spin_nozzle);
    sizer_nozzle->Add(unit_nozzle, 0, wxALIGN_CENTRE_VERTICAL);
    append(sizer_nozzle);

    append_spacer(VERTICAL_SPACING);

    append_text(_(L("Enter the diameter of your filament.")));
    append_text(_(L("Good precision is required, so use a caliper and do multiple measurements along the filament, then compute the average.")));

    auto *sizer_filam = new wxFlexGridSizer(3, 5, 5);
    auto *text_filam = new wxStaticText(this, wxID_ANY, _(L("Filament Diameter:")));
    auto *unit_filam = new wxStaticText(this, wxID_ANY, _(L("mm")));
    sizer_filam->AddGrowableCol(0, 1);
    sizer_filam->Add(text_filam, 0, wxALIGN_CENTRE_VERTICAL);
    sizer_filam->Add(spin_filam);
    sizer_filam->Add(unit_filam, 0, wxALIGN_CENTRE_VERTICAL);
    append(sizer_filam);
}

void PageDiameters::apply_custom_config(DynamicPrintConfig &config)
{
    auto *opt_nozzle = new ConfigOptionFloats(1, spin_nozzle->GetValue());
    config.set_key_value("nozzle_diameter", opt_nozzle);
    auto *opt_filam = new ConfigOptionFloats(1, spin_filam->GetValue());
    config.set_key_value("filament_diameter", opt_filam);

    auto set_extrusion_width = [&config, opt_nozzle](const char *key, double dmr) {
        char buf[64];
        sprintf(buf, "%.2lf", dmr * opt_nozzle->values.front() / 0.4);
        config.set_key_value(key, new ConfigOptionFloatOrPercent(atof(buf), false));
    };

    set_extrusion_width("support_material_extrusion_width",   0.35);
    set_extrusion_width("top_infill_extrusion_width",		  0.40);
    set_extrusion_width("first_layer_extrusion_width",		  0.42);

    set_extrusion_width("extrusion_width",					  0.45);
    set_extrusion_width("perimeter_extrusion_width",		  0.45);
    set_extrusion_width("external_perimeter_extrusion_width", 0.45);
    set_extrusion_width("infill_extrusion_width",			  0.45);
    set_extrusion_width("solid_infill_extrusion_width",       0.45);
}

PageTemperatures::PageTemperatures(ConfigWizard *parent)
    : ConfigWizardPage(parent, _(L("Nozzle and Bed Temperatures")), _(L("Temperatures")), 1)
    , spin_extr(new wxSpinCtrlDouble(this, wxID_ANY))
    , spin_bed(new wxSpinCtrlDouble(this, wxID_ANY))
{
    spin_extr->SetIncrement(5.0);
    const auto &def_extr = *print_config_def.get("temperature");
    spin_extr->SetRange(def_extr.min, def_extr.max);
    auto *default_extr = def_extr.get_default_value<ConfigOptionInts>();
    spin_extr->SetValue(default_extr != nullptr && default_extr->size() > 0 ? default_extr->get_at(0) : 200);

    spin_bed->SetIncrement(5.0);
    const auto &def_bed = *print_config_def.get("bed_temperature");
    spin_bed->SetRange(def_bed.min, def_bed.max);
    auto *default_bed = def_bed.get_default_value<ConfigOptionInts>();
    spin_bed->SetValue(default_bed != nullptr && default_bed->size() > 0 ? default_bed->get_at(0) : 0);

    append_text(_(L("Enter the temperature needed for extruding your filament.")));
    append_text(_(L("A rule of thumb is 160 to 230 °C for PLA, and 215 to 250 °C for ABS.")));

    auto *sizer_extr = new wxFlexGridSizer(3, 5, 5);
    auto *text_extr = new wxStaticText(this, wxID_ANY, _(L("Extrusion Temperature:")));
    auto *unit_extr = new wxStaticText(this, wxID_ANY, _(L("°C")));
    sizer_extr->AddGrowableCol(0, 1);
    sizer_extr->Add(text_extr, 0, wxALIGN_CENTRE_VERTICAL);
    sizer_extr->Add(spin_extr);
    sizer_extr->Add(unit_extr, 0, wxALIGN_CENTRE_VERTICAL);
    append(sizer_extr);

    append_spacer(VERTICAL_SPACING);

    append_text(_(L("Enter the bed temperature needed for getting your filament to stick to your heated bed.")));
    append_text(_(L("A rule of thumb is 60 °C for PLA and 110 °C for ABS. Leave zero if you have no heated bed.")));

    auto *sizer_bed = new wxFlexGridSizer(3, 5, 5);
    auto *text_bed = new wxStaticText(this, wxID_ANY, _(L("Bed Temperature:")));
    auto *unit_bed = new wxStaticText(this, wxID_ANY, _(L("°C")));
    sizer_bed->AddGrowableCol(0, 1);
    sizer_bed->Add(text_bed, 0, wxALIGN_CENTRE_VERTICAL);
    sizer_bed->Add(spin_bed);
    sizer_bed->Add(unit_bed, 0, wxALIGN_CENTRE_VERTICAL);
    append(sizer_bed);
}

void PageTemperatures::apply_custom_config(DynamicPrintConfig &config)
{
    auto *opt_extr = new ConfigOptionInts(1, spin_extr->GetValue());
    config.set_key_value("temperature", opt_extr);
    auto *opt_extr1st = new ConfigOptionInts(1, spin_extr->GetValue());
    config.set_key_value("first_layer_temperature", opt_extr1st);
    auto *opt_bed = new ConfigOptionInts(1, spin_bed->GetValue());
    config.set_key_value("bed_temperature", opt_bed);
    auto *opt_bed1st = new ConfigOptionInts(1, spin_bed->GetValue());
    config.set_key_value("first_layer_bed_temperature", opt_bed1st);
}


// Index

ConfigWizardIndex::ConfigWizardIndex(wxWindow *parent)
    : wxPanel(parent)
    , bg(ScalableBitmap(parent, "PrusaSlicer_192px_transparent.png", 192))
    , bullet_black(ScalableBitmap(parent, "bullet_black.png"))
    , bullet_blue(ScalableBitmap(parent, "bullet_blue.png"))
    , bullet_white(ScalableBitmap(parent, "bullet_white.png"))
    , item_active(NO_ITEM)
    , item_hover(NO_ITEM)
    , last_page((size_t)-1)
{
    SetMinSize(bg.bmp().GetSize());

    const wxSize size = GetTextExtent("m");
    em_w = size.x;
    em_h = size.y;

    // Add logo bitmap.
    // This could be done in on_paint() along with the index labels, but I've found it tricky
    // to get the bitmap rendered well on all platforms with transparent background.
    // In some cases it didn't work at all. And so wxStaticBitmap is used here instead,
    // because it has all the platform quirks figured out.
    auto *sizer = new wxBoxSizer(wxVERTICAL);
    logo = new wxStaticBitmap(this, wxID_ANY, bg.bmp());
    sizer->AddStretchSpacer();
    sizer->Add(logo);
    SetSizer(sizer);

    Bind(wxEVT_PAINT, &ConfigWizardIndex::on_paint, this);
    Bind(wxEVT_MOTION, &ConfigWizardIndex::on_mouse_move, this);

    Bind(wxEVT_LEAVE_WINDOW, [this](wxMouseEvent &evt) {
        if (item_hover != -1) {
            item_hover = -1;
            Refresh();
        }
        evt.Skip();
    });

    Bind(wxEVT_LEFT_UP, [this](wxMouseEvent &evt) {
        if (item_hover >= 0) { go_to(item_hover); }
    });
}

wxDECLARE_EVENT(EVT_INDEX_PAGE, wxCommandEvent);

void ConfigWizardIndex::add_page(ConfigWizardPage *page)
{
    last_page = items.size();
    items.emplace_back(Item { page->shortname, page->indent, page });
    Refresh();
}

void ConfigWizardIndex::add_label(wxString label, unsigned indent)
{
    items.emplace_back(Item { std::move(label), indent, nullptr });
    Refresh();
}

ConfigWizardPage* ConfigWizardIndex::active_page() const
{
    if (item_active >= items.size()) { return nullptr; }

    return items[item_active].page;
}

void ConfigWizardIndex::go_prev()
{
    // Search for a preceiding item that is a page (not a label, ie. page != nullptr)

    if (item_active == NO_ITEM) { return; }

    for (size_t i = item_active; i > 0; i--) {
        if (items[i - 1].page != nullptr) {
            go_to(i - 1);
            return;
        }
    }
}

void ConfigWizardIndex::go_next()
{
    // Search for a next item that is a page (not a label, ie. page != nullptr)

    if (item_active == NO_ITEM) { return; }

    for (size_t i = item_active + 1; i < items.size(); i++) {
        if (items[i].page != nullptr) {
            go_to(i);
            return;
        }
    }
}

// This one actually performs the go-to op
void ConfigWizardIndex::go_to(size_t i)
{
    if (i != item_active
        && i < items.size()
        && items[i].page != nullptr) {
        auto *new_active = items[i].page;
        auto *former_active = active_page();
        if (former_active != nullptr) {
            former_active->Hide();
        }

        item_active = i;
        new_active->Show();

        wxCommandEvent evt(EVT_INDEX_PAGE, GetId());
        AddPendingEvent(evt);

        Refresh();

        new_active->on_activate();
    }
}

void ConfigWizardIndex::go_to(const ConfigWizardPage *page)
{
    if (page == nullptr) { return; }

    for (size_t i = 0; i < items.size(); i++) {
        if (items[i].page == page) {
            go_to(i);
            return;
        }
    }
}

void ConfigWizardIndex::clear()
{
    auto *former_active = active_page();
    if (former_active != nullptr) { former_active->Hide(); }

    items.clear();
    item_active = NO_ITEM;
}

void ConfigWizardIndex::on_paint(wxPaintEvent & evt)
{
    const auto size = GetClientSize();
    if (size.GetHeight() == 0 || size.GetWidth() == 0) { return; }

    wxPaintDC dc(this);

    const auto bullet_w = bullet_black.bmp().GetSize().GetWidth();
    const auto bullet_h = bullet_black.bmp().GetSize().GetHeight();
    const int yoff_icon = bullet_h < em_h ? (em_h - bullet_h) / 2 : 0;
    const int yoff_text = bullet_h > em_h ? (bullet_h - em_h) / 2 : 0;
    const int yinc = item_height();

    int index_width = 0;

    unsigned y = 0;
    for (size_t i = 0; i < items.size(); i++) {
        const Item& item = items[i];
        unsigned x = em_w/2 + item.indent * em_w;

        if (i == item_active || (item_hover >= 0 && i == (size_t)item_hover)) {
            dc.DrawBitmap(bullet_blue.bmp(), x, y + yoff_icon, false);
        }
        else if (i < item_active)  { dc.DrawBitmap(bullet_black.bmp(), x, y + yoff_icon, false); }
        else if (i > item_active)  { dc.DrawBitmap(bullet_white.bmp(), x, y + yoff_icon, false); }

        x += + bullet_w + em_w/2;
        const auto text_size = dc.GetTextExtent(item.label);
        dc.DrawText(item.label, x, y + yoff_text);

        y += yinc;
        index_width = std::max(index_width, (int)x + text_size.x);
    }

    if (GetMinSize().x < index_width) {
        CallAfter([this, index_width]() {
            SetMinSize(wxSize(index_width, GetMinSize().y));
            Refresh();
        });
    }
}

void ConfigWizardIndex::on_mouse_move(wxMouseEvent &evt)
{
    const wxClientDC dc(this);
    const wxPoint pos = evt.GetLogicalPosition(dc);

    const ssize_t item_hover_new = pos.y / item_height();

    if (item_hover_new < ssize_t(items.size()) && item_hover_new != item_hover) {
        item_hover = item_hover_new;
        Refresh();
    }

    evt.Skip();
}

void ConfigWizardIndex::msw_rescale()
{
    const wxSize size = GetTextExtent("m");
    em_w = size.x;
    em_h = size.y;

    bg.msw_rescale();
    SetMinSize(bg.bmp().GetSize());
    logo->SetBitmap(bg.bmp());

    bullet_black.msw_rescale();
    bullet_blue.msw_rescale();
    bullet_white.msw_rescale();
    Refresh();
}


// Materials

const std::string Materials::UNKNOWN = "(Unknown)";

void Materials::push(const Preset *preset)
{
    presets.emplace_back(preset);
    types.insert(technology & T_FFF
        ? Materials::get_filament_type(preset)
        : Materials::get_material_type(preset));
}

void  Materials::add_printer(const Preset* preset)
{
	printers.insert(preset);
}

void Materials::clear()
{
    presets.clear();
    types.clear();
	printers.clear();
    compatibility_counter.clear();
}

const std::string& Materials::appconfig_section() const
{
    return (technology & T_FFF) ? AppConfig::SECTION_FILAMENTS : AppConfig::SECTION_MATERIALS;
}

const std::string& Materials::get_type(const Preset *preset) const
{
    return (technology & T_FFF) ? get_filament_type(preset) : get_material_type(preset);
}

const std::string& Materials::get_vendor(const Preset *preset) const
{
    return (technology & T_FFF) ? get_filament_vendor(preset) : get_material_vendor(preset);
}

const std::string& Materials::get_filament_type(const Preset *preset)
{
    const auto *opt = preset->config.opt<ConfigOptionStrings>("filament_type");
    if (opt != nullptr && opt->values.size() > 0) {
        return opt->values[0];
    } else {
        return UNKNOWN;
    }
}

const std::string& Materials::get_filament_vendor(const Preset *preset)
{
    const auto *opt = preset->config.opt<ConfigOptionString>("filament_vendor");
    return opt != nullptr ? opt->value : UNKNOWN;
}

const std::string& Materials::get_material_type(const Preset *preset)
{
    const auto *opt = preset->config.opt<ConfigOptionString>("material_type");
    if (opt != nullptr) {
        return opt->value;
    } else {
        return UNKNOWN;
    }
}

const std::string& Materials::get_material_vendor(const Preset *preset)
{
    const auto *opt = preset->config.opt<ConfigOptionString>("material_vendor");
    return opt != nullptr ? opt->value : UNKNOWN;
}

// priv

static const std::unordered_map<std::string, std::pair<std::string, std::string>> legacy_preset_map {{
    { "Original Prusa i3 MK2.ini",                           std::make_pair("MK2S", "0.4") },
    { "Original Prusa i3 MK2 MM Single Mode.ini",            std::make_pair("MK2SMM", "0.4") },
    { "Original Prusa i3 MK2 MM Single Mode 0.6 nozzle.ini", std::make_pair("MK2SMM", "0.6") },
    { "Original Prusa i3 MK2 MultiMaterial.ini",             std::make_pair("MK2SMM", "0.4") },
    { "Original Prusa i3 MK2 MultiMaterial 0.6 nozzle.ini",  std::make_pair("MK2SMM", "0.6") },
    { "Original Prusa i3 MK2 0.25 nozzle.ini",               std::make_pair("MK2S", "0.25") },
    { "Original Prusa i3 MK2 0.6 nozzle.ini",                std::make_pair("MK2S", "0.6") },
    { "Original Prusa i3 MK3.ini",                           std::make_pair("MK3",  "0.4") },
}};

void ConfigWizard::priv::load_pages()
{
    wxWindowUpdateLocker freeze_guard(q);
    (void)freeze_guard;

    const ConfigWizardPage *former_active = index->active_page();

    index->clear();

    index->add_page(page_welcome);

    // Printers
    index->add_page(page_fff);
    index->add_page(page_msla);
    index->add_page(page_vendors);
    for (const auto &pages : pages_3rdparty) {
        for ( PagePrinters* page : { pages.second.first, pages.second.second })
            if (page && page->install)
                index->add_page(page);
    }

    index->add_page(page_custom);
    if (page_custom->custom_wanted()) {
        index->add_page(page_firmware);
        index->add_page(page_bed);
        index->add_page(page_diams);
        index->add_page(page_temps);
    }

    // Filaments & Materials
    if (any_fff_selected) { index->add_page(page_filaments); }
    if (any_sla_selected) { index->add_page(page_sla_materials); }

    // there should to be selected at least one printer
    btn_finish->Enable(any_fff_selected || any_sla_selected || custom_printer_selected);

    index->add_page(page_update);
    index->add_page(page_reload_from_disk);
    index->add_page(page_mode);

    index->go_to(former_active);   // Will restore the active item/page if possible

    q->Layout();
}

void ConfigWizard::priv::init_dialog_size()
{
    // Clamp the Wizard size based on screen dimensions

    const auto idx = wxDisplay::GetFromWindow(q);
    wxDisplay display(idx != wxNOT_FOUND ? idx : 0u);

    const auto disp_rect = display.GetClientArea();
    wxRect window_rect(
        disp_rect.x + disp_rect.width / 20,
        disp_rect.y + disp_rect.height / 20,
        9*disp_rect.width / 10,
        9*disp_rect.height / 10);

    const int width_hint = index->GetSize().GetWidth() + page_fff->get_width() + 30 * em();    // XXX: magic constant, I found no better solution
    if (width_hint < window_rect.width) {
        window_rect.x += (window_rect.width - width_hint) / 2;
        window_rect.width = width_hint;
    }

    q->SetSize(window_rect);
}

void ConfigWizard::priv::load_vendors()
{
    bundles = BundleMap::load();

    // Load up the set of vendors / models / variants the user has had enabled up till now
    AppConfig *app_config = wxGetApp().app_config;
    if (! app_config->legacy_datadir()) {
        appconfig_new.set_vendors(*app_config);
    } else {
        // In case of legacy datadir, try to guess the preference based on the printer preset files that are present
        const auto printer_dir = fs::path(Slic3r::data_dir()) / "printer";
        for (auto &dir_entry : boost::filesystem::directory_iterator(printer_dir))
            if (Slic3r::is_ini_file(dir_entry)) {
                auto needle = legacy_preset_map.find(dir_entry.path().filename().string());
                if (needle == legacy_preset_map.end()) { continue; }

                const auto &model = needle->second.first;
                const auto &variant = needle->second.second;
                appconfig_new.set_variant("PrusaResearch", model, variant, true);
            }
    }

    // Initialize the is_visible flag in printer Presets
    for (auto &pair : bundles) {
        pair.second.preset_bundle->load_installed_printers(appconfig_new);
    }

    // Copy installed filaments and SLA material names from app_config to appconfig_new
    // while resolving current names of profiles, which were renamed in the meantime.
    for (PrinterTechnology technology : { ptFFF, ptSLA }) {
    	const std::string &section_name = (technology == ptFFF) ? AppConfig::SECTION_FILAMENTS : AppConfig::SECTION_MATERIALS;
		std::map<std::string, std::string> section_new;
		if (app_config->has_section(section_name)) {
			const std::map<std::string, std::string> &section_old = app_config->get_section(section_name);
			for (const std::pair<std::string, std::string> &material_name_and_installed : section_old)
				if (material_name_and_installed.second == "1") {
					// Material is installed. Resolve it in bundles.
                    size_t num_found = 0;
					const std::string &material_name = material_name_and_installed.first;
				    for (auto &bundle : bundles) {
				    	const PresetCollection &materials = bundle.second.preset_bundle->materials(technology);
				    	const Preset           *preset    = materials.find_preset(material_name);
				    	if (preset == nullptr) {
				    		// Not found. Maybe the material preset is there, bu it was was renamed?
							const std::string *new_name = materials.get_preset_name_renamed(material_name);
							if (new_name != nullptr)
								preset = materials.find_preset(*new_name);
				    	}
                        if (preset != nullptr) {
                            // Materal preset was found, mark it as installed.
                            section_new[preset->name] = "1";
                            ++ num_found;
                        }
				    }
                    if (num_found == 0)
            	        BOOST_LOG_TRIVIAL(error) << boost::format("Profile %1% was not found in installed vendor Preset Bundles.") % material_name;
                    else if (num_found > 1)
            	        BOOST_LOG_TRIVIAL(error) << boost::format("Profile %1% was found in %2% vendor Preset Bundles.") % material_name % num_found;
                }
		}
        appconfig_new.set_section(section_name, section_new);
    };
}

void ConfigWizard::priv::add_page(ConfigWizardPage *page)
{
    const int proportion = (page->shortname == _(L("Filaments"))) || (page->shortname == _(L("SLA Materials"))) ? 1 : 0;
    hscroll_sizer->Add(page, proportion, wxEXPAND);
    all_pages.push_back(page);
}

void ConfigWizard::priv::enable_next(bool enable)
{
    btn_next->Enable(enable);
    btn_finish->Enable(enable);
}

void ConfigWizard::priv::set_start_page(ConfigWizard::StartPage start_page)
{
    switch (start_page) {
        case ConfigWizard::SP_PRINTERS: 
            index->go_to(page_fff); 
            btn_next->SetFocus();
            break;
        case ConfigWizard::SP_FILAMENTS:
            index->go_to(page_filaments);
            btn_finish->SetFocus();
            break;
        case ConfigWizard::SP_MATERIALS:
            index->go_to(page_sla_materials);
            btn_finish->SetFocus();
            break;
        default:
            index->go_to(page_welcome);
            btn_next->SetFocus();
            break;
    }
}

void ConfigWizard::priv::create_3rdparty_pages()
{
    for (const auto &pair : bundles) {
        const VendorProfile *vendor = pair.second.vendor_profile;
        if (vendor->id == PresetBundle::PRUSA_BUNDLE) { continue; }

        bool is_fff_technology = false;
        bool is_sla_technology = false;

        for (auto& model: vendor->models)
        {
            if (!is_fff_technology && model.technology == ptFFF)
                 is_fff_technology = true;
            if (!is_sla_technology && model.technology == ptSLA)
                 is_sla_technology = true;
        }

        PagePrinters* pageFFF = nullptr;
        PagePrinters* pageSLA = nullptr;

        if (is_fff_technology) {
            pageFFF = new PagePrinters(q, vendor->name + " " +_(L("FFF Technology Printers")), vendor->name+" FFF", *vendor, 1, T_FFF);
            add_page(pageFFF);
        }

        if (is_sla_technology) {
            pageSLA = new PagePrinters(q, vendor->name + " " + _(L("SLA Technology Printers")), vendor->name+" MSLA", *vendor, 1, T_SLA);
            add_page(pageSLA);
        }

        pages_3rdparty.insert({vendor->id, {pageFFF, pageSLA}});
    }
}

void ConfigWizard::priv::set_run_reason(RunReason run_reason)
{
    this->run_reason = run_reason;
    for (auto &page : all_pages) {
        page->set_run_reason(run_reason);
    }
}

void ConfigWizard::priv::update_materials(Technology technology)
{
    if (any_fff_selected && (technology & T_FFF)) {
        filaments.clear();
        aliases_fff.clear();
        // Iterate filaments in all bundles
        for (const auto &pair : bundles) {
            for (const auto &filament : pair.second.preset_bundle->filaments) {
                // Check if filament is already added
                if (filaments.containts(&filament))
					continue;
                // Iterate printers in all bundles
                for (const auto &printer : pair.second.preset_bundle->printers) {
					if (!printer.is_visible || printer.printer_technology() != ptFFF)
						continue;
                    // Filter out inapplicable printers
					if (is_compatible_with_printer(PresetWithVendorProfile(filament, filament.vendor), PresetWithVendorProfile(printer, printer.vendor))) {
						if (!filaments.containts(&filament)) {
							filaments.push(&filament);
							if (!filament.alias.empty())
								aliases_fff[filament.alias].insert(filament.name); 
						} 
						filaments.add_printer(&printer);
                    }
				}
				
            }
        }
        // count compatible printers
        for (const auto& preset : filaments.presets) {

            const auto filter = [preset](const std::pair<std::string, size_t> element) {
                return preset->alias == element.first;
            };
            if (std::find_if(filaments.compatibility_counter.begin(), filaments.compatibility_counter.end(), filter) != filaments.compatibility_counter.end()) {
                continue;
            }
            std::vector<size_t> idx_with_same_alias;
            for (size_t i = 0; i < filaments.presets.size(); ++i) {
                if (preset->alias == filaments.presets[i]->alias)
                    idx_with_same_alias.push_back(i);
            }
            size_t counter = 0;
            for (const auto& printer : filaments.printers) {
                if (!(*printer).is_visible || (*printer).printer_technology() != ptFFF)
                    continue;
                bool compatible = false;
                // Test otrher materials with same alias
                for (size_t i = 0; i < idx_with_same_alias.size() && !compatible; ++i) {
                    const Preset& prst = *(filaments.presets[idx_with_same_alias[i]]);
                    const Preset& prntr = *printer;
                    if (is_compatible_with_printer(PresetWithVendorProfile(prst, prst.vendor), PresetWithVendorProfile(prntr, prntr.vendor))) {
                        compatible = true;
                        break;
                    }
                }
                if (compatible)
                    counter++;
            }
            filaments.compatibility_counter.emplace_back(preset->alias, counter);
        }
    }

    if (any_sla_selected && (technology & T_SLA)) {
        sla_materials.clear();
        aliases_sla.clear();

        // Iterate SLA materials in all bundles
        for (const auto &pair : bundles) {
            for (const auto &material : pair.second.preset_bundle->sla_materials) {
                // Check if material is already added
                if (sla_materials.containts(&material))
                	continue;
                // Iterate printers in all bundles
				// For now, we only allow the profiles to be compatible with another profiles inside the same bundle.
                for (const auto& printer : pair.second.preset_bundle->printers) {
                    if(!printer.is_visible || printer.printer_technology() != ptSLA)
                        continue;
                    // Filter out inapplicable printers
                    if (is_compatible_with_printer(PresetWithVendorProfile(material, nullptr), PresetWithVendorProfile(printer, nullptr))) {
                        // Check if material is already added
                        if(!sla_materials.containts(&material)) {
                            sla_materials.push(&material);
                            if (!material.alias.empty())
                                aliases_sla[material.alias].insert(material.name);
                        }
                        sla_materials.add_printer(&printer);
                    }
                }
            }
        }
        // count compatible printers        
        for (const auto& preset : sla_materials.presets) {
            
            const auto filter = [preset](const std::pair<std::string, size_t> element) {
                return preset->alias == element.first;
            };
            if (std::find_if(sla_materials.compatibility_counter.begin(), sla_materials.compatibility_counter.end(), filter) != sla_materials.compatibility_counter.end()) {
                continue;
            }
            std::vector<size_t> idx_with_same_alias;
            for (size_t i = 0; i < sla_materials.presets.size(); ++i) {
                if(preset->alias == sla_materials.presets[i]->alias)
                    idx_with_same_alias.push_back(i);
            }
            size_t counter = 0;
            for (const auto& printer : sla_materials.printers) {
                if (!(*printer).is_visible || (*printer).printer_technology() != ptSLA)
                    continue;
                bool compatible = false;
                // Test otrher materials with same alias
                for (size_t i = 0; i < idx_with_same_alias.size() && !compatible; ++i) {
                    const Preset& prst = *(sla_materials.presets[idx_with_same_alias[i]]);
                    const Preset& prntr = *printer;
                    if (is_compatible_with_printer(PresetWithVendorProfile(prst, prst.vendor), PresetWithVendorProfile(prntr, prntr.vendor))) {
                        compatible = true;
                        break;
                    }
                }
                if (compatible)
                    counter++;
            }
            sla_materials.compatibility_counter.emplace_back(preset->alias, counter);
        }
    }
}

void ConfigWizard::priv::on_custom_setup(const bool custom_wanted)
{
	custom_printer_selected = custom_wanted;
    load_pages();
}

void ConfigWizard::priv::on_printer_pick(PagePrinters *page, const PrinterPickerEvent &evt)
{
    if (check_sla_selected() != any_sla_selected ||
        check_fff_selected() != any_fff_selected) {
        any_fff_selected = check_fff_selected();
        any_sla_selected = check_sla_selected();

        load_pages();
    }

    // Update the is_visible flag on relevant printer profiles
    for (auto &pair : bundles) {
        if (pair.first != evt.vendor_id) { continue; }

        for (auto &preset : pair.second.preset_bundle->printers) {
            if (preset.config.opt_string("printer_model") == evt.model_id
                && preset.config.opt_string("printer_variant") == evt.variant_name) {
                preset.is_visible = evt.enable;
            }
        }

        // When a printer model is picked, but there is no material installed compatible with this printer model,
        // install default materials for selected printer model silently.
		check_and_install_missing_materials(page->technology, evt.model_id);
    }

    if (page->technology & T_FFF) {
        page_filaments->clear();
    } else if (page->technology & T_SLA) {
        page_sla_materials->clear();
    }
}

void ConfigWizard::priv::select_default_materials_for_printer_model(const VendorProfile::PrinterModel &printer_model, Technology technology)
{
    PageMaterials* page_materials = technology & T_FFF ? page_filaments : page_sla_materials;
    for (const std::string& material : printer_model.default_materials)
        appconfig_new.set(page_materials->materials->appconfig_section(), material, "1");
}

void ConfigWizard::priv::select_default_materials_for_printer_models(Technology technology, const std::set<const VendorProfile::PrinterModel*> &printer_models)
{
    PageMaterials     *page_materials    = technology & T_FFF ? page_filaments : page_sla_materials;
    const std::string &appconfig_section = page_materials->materials->appconfig_section();

    auto select_default_materials_for_printer_page = [this, appconfig_section, printer_models](PagePrinters *page_printers, Technology technology)
    {
        const std::string vendor_id = page_printers->get_vendor_id();
        for (auto& pair : bundles)
            if (pair.first == vendor_id)
            	for (const VendorProfile::PrinterModel *printer_model : printer_models)
    		        for (const std::string &material : printer_model->default_materials)
			            appconfig_new.set(appconfig_section, material, "1");
    };

    PagePrinters* page_printers = technology & T_FFF ? page_fff : page_msla;
    select_default_materials_for_printer_page(page_printers, technology);

    for (const auto& printer : pages_3rdparty) 
    {
        page_printers = technology & T_FFF ? printer.second.first : printer.second.second;
        if (page_printers)
            select_default_materials_for_printer_page(page_printers, technology);
    }

    update_materials(technology);
    ((technology & T_FFF) ? page_filaments : page_sla_materials)->reload_presets();
}

void ConfigWizard::priv::on_3rdparty_install(const VendorProfile *vendor, bool install)
{
    auto it = pages_3rdparty.find(vendor->id);
    wxCHECK_RET(it != pages_3rdparty.end(), "Internal error: GUI page not found for 3rd party vendor profile");

    for (PagePrinters* page : { it->second.first, it->second.second }) 
        if (page) {
            if (page->install && !install)
                page->select_all(false);
            page->install = install;
            // if some 3rd vendor is selected, select first printer for them
            if (install)
                page->printer_pickers[0]->select_one(0, true);
            page->Layout();
        }

    load_pages();
}

bool ConfigWizard::priv::on_bnt_finish()
{
    /* When Filaments or Sla Materials pages are activated, 
     * materials for this pages are automaticaly updated and presets are reloaded.
     * 
     * But, if _Finish_ button was clicked without activation of those pages 
     * (for example, just some printers were added/deleted), 
     * than last changes wouldn't be updated for filaments/materials.
     * SO, do that before close of Wizard
     */
    update_materials(T_ANY);
    if (any_fff_selected)
        page_filaments->reload_presets();
    if (any_sla_selected)
        page_sla_materials->reload_presets();

	// theres no need to check that filament is selected if we have only custom printer
    if (custom_printer_selected && !any_fff_selected && !any_sla_selected) return true;
    // check, that there is selected at least one filament/material
    return check_and_install_missing_materials(T_ANY);
}

// This allmighty method verifies, whether there is at least a single compatible filament or SLA material installed
// for each Printer preset of each Printer Model installed.
//
// In case only_for_model_id is set, then the test is done for that particular printer model only, and the default materials are installed silently.
// Otherwise the user is quieried whether to install the missing default materials or not.
// 
// Return true if the tested Printer Models already had materials installed.
// Return false if there were some Printer Models with missing materials, independent from whether the defaults were installed for these
// respective Printer Models or not.
bool ConfigWizard::priv::check_and_install_missing_materials(Technology technology, const std::string &only_for_model_id)
{
	// Walk over all installed Printer presets and verify whether there is a filament or SLA material profile installed at the same PresetBundle,
	// which is compatible with it.
    const auto printer_models_missing_materials = [this, only_for_model_id](PrinterTechnology technology, const std::string &section)
    {
		const std::map<std::string, std::string> &appconfig_presets = appconfig_new.has_section(section) ? appconfig_new.get_section(section) : std::map<std::string, std::string>();
    	std::set<const VendorProfile::PrinterModel*> printer_models_without_material;
        for (const auto &pair : bundles) {
        	const PresetCollection &materials = pair.second.preset_bundle->materials(technology);
        	for (const auto &printer : pair.second.preset_bundle->printers) {
                if (printer.is_visible && printer.printer_technology() == technology) {
	            	const VendorProfile::PrinterModel *printer_model = PresetUtils::system_printer_model(printer);
	            	assert(printer_model != nullptr);
	            	if ((only_for_model_id.empty() || only_for_model_id == printer_model->id) &&
	            		printer_models_without_material.find(printer_model) == printer_models_without_material.end()) {
                    	bool has_material = false;
			            for (const std::pair<std::string, std::string> &preset : appconfig_presets) {
			            	if (preset.second == "1") {
			            		const Preset *material = materials.find_preset(preset.first, false);
			            		if (material != nullptr && is_compatible_with_printer(PresetWithVendorProfile(*material, nullptr), PresetWithVendorProfile(printer, nullptr))) {
				                	has_material = true;
				                    break;
				                }
			                }
			            }
			            if (! has_material)
			            	printer_models_without_material.insert(printer_model);
			        }
                }
            }
        }
        assert(printer_models_without_material.empty() || only_for_model_id.empty() || only_for_model_id == (*printer_models_without_material.begin())->id);
        return printer_models_without_material;
    };

    const auto ask_and_select_default_materials = [this](const wxString &message, const std::set<const VendorProfile::PrinterModel*> &printer_models, Technology technology)
    {
        wxMessageDialog msg(q, message, _(L("Notice")), wxYES_NO);
        if (msg.ShowModal() == wxID_YES)
            select_default_materials_for_printer_models(technology, printer_models);
    };

    const auto printer_model_list = [](const std::set<const VendorProfile::PrinterModel*> &printer_models) -> wxString {
    	wxString out;
    	for (const VendorProfile::PrinterModel *printer_model : printer_models) {
    		out += "\t\t";
    		out += from_u8(printer_model->name);
    		out += "\n";
    	}
    	return out;
    };

    if (any_fff_selected && (technology & T_FFF)) {
    	std::set<const VendorProfile::PrinterModel*> printer_models_without_material = printer_models_missing_materials(ptFFF, AppConfig::SECTION_FILAMENTS);
    	if (! printer_models_without_material.empty()) {
			if (only_for_model_id.empty())
				ask_and_select_default_materials(
					_L("The following FFF printer models have no filament selected:") +
					"\n\n\t" +
					printer_model_list(printer_models_without_material) +
					"\n\n\t" +
					_L("Do you want to select default filaments for these FFF printer models?"),
					printer_models_without_material,
					T_FFF);
			else
				select_default_materials_for_printer_model(**printer_models_without_material.begin(), T_FFF);
			return false;
		}
    }

    if (any_sla_selected && (technology & T_SLA)) {
    	std::set<const VendorProfile::PrinterModel*> printer_models_without_material = printer_models_missing_materials(ptSLA, AppConfig::SECTION_MATERIALS);
    	if (! printer_models_without_material.empty()) {
	        if (only_for_model_id.empty())
	            ask_and_select_default_materials(
					_L("The following SLA printer models have no materials selected:") +
	            	"\n\n\t" +
				   	printer_model_list(printer_models_without_material) +
					"\n\n\t" +
					_L("Do you want to select default SLA materials for these printer models?"),
					printer_models_without_material,
	            	T_SLA);
	        else
				select_default_materials_for_printer_model(**printer_models_without_material.begin(), T_SLA);
	        return false;
	    }
    }

    return true;
}

void ConfigWizard::priv::apply_config(AppConfig *app_config, PresetBundle *preset_bundle, const PresetUpdater *updater)
{
    const auto enabled_vendors = appconfig_new.vendors();

    // Install bundles from resources if needed:
    std::vector<std::string> install_bundles;
    for (const auto &pair : bundles) {
        if (! pair.second.is_in_resources) { continue; }

        if (pair.second.is_prusa_bundle) {
            // Always install Prusa bundle, because it has a lot of filaments/materials
            // likely to be referenced by other profiles.
            install_bundles.emplace_back(pair.first);
            continue;
        }

        const auto vendor = enabled_vendors.find(pair.first);
        if (vendor == enabled_vendors.end()) { continue; }

        size_t size_sum = 0;
        for (const auto &model : vendor->second) { size_sum += model.second.size(); }

        if (size_sum > 0) {
            // This vendor needs to be installed
            install_bundles.emplace_back(pair.first);
        }
    }

    // Decide whether to create snapshot based on run_reason and the reset profile checkbox
    bool snapshot = true;
    Snapshot::Reason snapshot_reason = Snapshot::SNAPSHOT_UPGRADE;
    switch (run_reason) {
        case ConfigWizard::RR_DATA_EMPTY:
            snapshot = false;
            break;
        case ConfigWizard::RR_DATA_LEGACY:
            snapshot = true;
            break;
        case ConfigWizard::RR_DATA_INCOMPAT:
            // In this case snapshot has already been taken by
            // PresetUpdater with the appropriate reason
            snapshot = false;
            break;
        case ConfigWizard::RR_USER:
            snapshot = page_welcome->reset_user_profile();
            snapshot_reason = Snapshot::SNAPSHOT_USER;
            break;
    }

    if (snapshot) {
        SnapshotDB::singleton().take_snapshot(*app_config, snapshot_reason);
    }

    if (install_bundles.size() > 0) {
        // Install bundles from resources.
        // Don't create snapshot - we've already done that above if applicable.
        updater->install_bundles_rsrc(std::move(install_bundles), false);
    } else {
        BOOST_LOG_TRIVIAL(info) << "No bundles need to be installed from resources";
    }

    if (page_welcome->reset_user_profile()) {
        BOOST_LOG_TRIVIAL(info) << "Resetting user profiles...";
        preset_bundle->reset(true);
    }

    app_config->set_vendors(appconfig_new);
    if (appconfig_new.has_section(AppConfig::SECTION_FILAMENTS)) {
        app_config->set_section(AppConfig::SECTION_FILAMENTS, appconfig_new.get_section(AppConfig::SECTION_FILAMENTS));
    }
    if (appconfig_new.has_section(AppConfig::SECTION_MATERIALS)) {
        app_config->set_section(AppConfig::SECTION_MATERIALS, appconfig_new.get_section(AppConfig::SECTION_MATERIALS));
    }
    app_config->set("version_check", page_update->version_check ? "1" : "0");
    app_config->set("preset_update", page_update->preset_update ? "1" : "0");
    app_config->set("export_sources_full_pathnames", page_reload_from_disk->full_pathnames ? "1" : "0");

    page_mode->serialize_mode(app_config);

    std::string preferred_model;

    // Figure out the default pre-selected printer based on the selections in the pickers.
    // The default is the first selected printer model (one with at least 1 variant selected).
    // The default is only applied by load_presets() if the user doesn't have a (visible) printer
    // selected already.
    // Prusa printers are considered first, then 3rd party.
    const auto config_prusa = enabled_vendors.find("PrusaResearch");
    if (config_prusa != enabled_vendors.end()) {
        for (const auto &model : bundles.prusa_bundle().vendor_profile->models) {
            const auto model_it = config_prusa->second.find(model.id);
            if (model_it != config_prusa->second.end() && model_it->second.size() > 0) {
                preferred_model = model.id;
                break;
            }
        }
    }
    if (preferred_model.empty()) {
        for (const auto &bundle : bundles) {
            if (bundle.second.is_prusa_bundle) { continue; }

            const auto config = enabled_vendors.find(bundle.first);
			if (config == enabled_vendors.end()) { continue; }
            for (const auto &model : bundle.second.vendor_profile->models) {
                const auto model_it = config->second.find(model.id);
                if (model_it != config->second.end() && model_it->second.size() > 0) {
                    preferred_model = model.id;
                    break;
                }
            }
        }
    }

    preset_bundle->load_presets(*app_config, preferred_model);

    if (page_custom->custom_wanted()) {
        page_firmware->apply_custom_config(*custom_config);
        page_bed->apply_custom_config(*custom_config);
        page_diams->apply_custom_config(*custom_config);
        page_temps->apply_custom_config(*custom_config);

        const std::string profile_name = page_custom->profile_name();
        preset_bundle->load_config(profile_name, *custom_config);
    }

    // Update the selections from the compatibilty.
    preset_bundle->export_selections(*app_config);
}

void ConfigWizard::priv::update_presets_in_config(const std::string& section, const std::string& alias_key, bool add)
{
    const PresetAliases& aliases = section == AppConfig::SECTION_FILAMENTS ? aliases_fff : aliases_sla;

    auto update = [this, add](const std::string& s, const std::string& key) {
    	assert(! s.empty());
        if (add)
            appconfig_new.set(s, key, "1");
        else
            appconfig_new.erase(s, key); 
    };

    // add or delete presets had a same alias 
    auto it = aliases.find(alias_key);
    if (it != aliases.end())
        for (const std::string& name : it->second)
            update(section, name);
}

bool ConfigWizard::priv::check_fff_selected()
{
    bool ret = page_fff->any_selected();
    for (const auto& printer: pages_3rdparty)
        if (printer.second.first)               // FFF page
            ret |= printer.second.first->any_selected();
    return ret;
}

bool ConfigWizard::priv::check_sla_selected()
{
    bool ret = page_msla->any_selected();
    for (const auto& printer: pages_3rdparty)
        if (printer.second.second)               // SLA page
            ret |= printer.second.second->any_selected();
    return ret;
}


// Public

ConfigWizard::ConfigWizard(wxWindow *parent)
    : DPIDialog(parent, wxID_ANY, wxString(SLIC3R_APP_NAME) + " - " + _(name()), wxDefaultPosition, wxDefaultSize, wxDEFAULT_DIALOG_STYLE | wxRESIZE_BORDER)
    , p(new priv(this))
{
    this->SetFont(wxGetApp().normal_font());

    p->load_vendors();
    p->custom_config.reset(DynamicPrintConfig::new_from_defaults_keys({
        "gcode_flavor", "bed_shape", "bed_custom_texture", "bed_custom_model", "nozzle_diameter", "filament_diameter", "temperature", "bed_temperature",
    }));

    p->index = new ConfigWizardIndex(this);

    auto *vsizer = new wxBoxSizer(wxVERTICAL);
    auto *topsizer = new wxBoxSizer(wxHORIZONTAL);
    auto *hline = new wxStaticLine(this);
    p->btnsizer = new wxBoxSizer(wxHORIZONTAL);

    // Initially we _do not_ SetScrollRate in order to figure out the overall width of the Wizard  without scrolling.
    // Later, we compare that to the size of the current screen and set minimum width based on that (see below).
    p->hscroll = new wxScrolledWindow(this);
    p->hscroll_sizer = new wxBoxSizer(wxHORIZONTAL);
    p->hscroll->SetSizer(p->hscroll_sizer);

    topsizer->Add(p->index, 0, wxEXPAND);
    topsizer->AddSpacer(INDEX_MARGIN);
    topsizer->Add(p->hscroll, 1, wxEXPAND);

    p->btn_sel_all = new wxButton(this, wxID_ANY, _(L("Select all standard printers")));
    p->btnsizer->Add(p->btn_sel_all);

    p->btn_prev = new wxButton(this, wxID_ANY, _(L("< &Back")));
    p->btn_next = new wxButton(this, wxID_ANY, _(L("&Next >")));
    p->btn_finish = new wxButton(this, wxID_APPLY, _(L("&Finish")));
    p->btn_cancel = new wxButton(this, wxID_CANCEL, _(L("Cancel")));   // Note: The label needs to be present, otherwise we get accelerator bugs on Mac
    p->btnsizer->AddStretchSpacer();
    p->btnsizer->Add(p->btn_prev, 0, wxLEFT, BTN_SPACING);
    p->btnsizer->Add(p->btn_next, 0, wxLEFT, BTN_SPACING);
    p->btnsizer->Add(p->btn_finish, 0, wxLEFT, BTN_SPACING);
    p->btnsizer->Add(p->btn_cancel, 0, wxLEFT, BTN_SPACING);

    const auto prusa_it = p->bundles.find("PrusaResearch");
    wxCHECK_RET(prusa_it != p->bundles.cend(), "Vendor PrusaResearch not found");
    const VendorProfile *vendor_prusa = prusa_it->second.vendor_profile;

    p->add_page(p->page_welcome = new PageWelcome(this));

    p->page_fff = new PagePrinters(this, _(L("Prusa FFF Technology Printers")), "Prusa FFF", *vendor_prusa, 0, T_FFF);
    p->add_page(p->page_fff);

    p->page_msla = new PagePrinters(this, _(L("Prusa MSLA Technology Printers")), "Prusa MSLA", *vendor_prusa, 0, T_SLA);
    p->add_page(p->page_msla);

	// Pages for 3rd party vendors
	p->create_3rdparty_pages();   // Needs to be done _before_ creating PageVendors
	p->add_page(p->page_vendors = new PageVendors(this));
	p->add_page(p->page_custom = new PageCustom(this));
	p->custom_printer_selected = p->page_custom->custom_wanted();

    p->any_sla_selected = p->check_sla_selected();
    p->any_fff_selected = p->check_fff_selected();

    p->update_materials(T_ANY);

    p->add_page(p->page_filaments = new PageMaterials(this, &p->filaments,
        _(L("Filament Profiles Selection")), _(L("Filaments")), _(L("Type:")) ));
    p->add_page(p->page_sla_materials = new PageMaterials(this, &p->sla_materials,
        _(L("SLA Material Profiles Selection")) + " ", _(L("SLA Materials")), _(L("Type:")) ));

    
    p->add_page(p->page_update   = new PageUpdate(this));
    p->add_page(p->page_reload_from_disk = new PageReloadFromDisk(this));
    p->add_page(p->page_mode     = new PageMode(this));
    p->add_page(p->page_firmware = new PageFirmware(this));
    p->add_page(p->page_bed      = new PageBedShape(this));
    p->add_page(p->page_diams    = new PageDiameters(this));
    p->add_page(p->page_temps    = new PageTemperatures(this));

    p->load_pages();
    p->index->go_to(size_t{0});

    vsizer->Add(topsizer, 1, wxEXPAND | wxALL, DIALOG_MARGIN);
    vsizer->Add(hline, 0, wxEXPAND);
    vsizer->Add(p->btnsizer, 0, wxEXPAND | wxALL, DIALOG_MARGIN);

    SetSizer(vsizer);
    SetSizerAndFit(vsizer);

    // We can now enable scrolling on hscroll
    p->hscroll->SetScrollRate(30, 30);

    on_window_geometry(this, [this]() {
        p->init_dialog_size();
    });

    p->btn_prev->Bind(wxEVT_BUTTON, [this](const wxCommandEvent &) { this->p->index->go_prev(); });

    p->btn_next->Bind(wxEVT_BUTTON, [this](const wxCommandEvent &)
    {
        // check, that there is selected at least one filament/material
        ConfigWizardPage* active_page = this->p->index->active_page();
        if (// Leaving the filaments or SLA materials page and 
        	(active_page == p->page_filaments || active_page == p->page_sla_materials) && 
        	// some Printer models had no filament or SLA material selected.
        	! p->check_and_install_missing_materials(dynamic_cast<PageMaterials*>(active_page)->materials->technology))
        	// In that case don't leave the page and the function above queried the user whether to install default materials.
            return;
        this->p->index->go_next();
    });

    p->btn_finish->Bind(wxEVT_BUTTON, [this](const wxCommandEvent &)
    {
        if (p->on_bnt_finish())
            this->EndModal(wxID_OK);
    });

    p->btn_sel_all->Bind(wxEVT_BUTTON, [this](const wxCommandEvent &) {
        p->any_sla_selected = true;
        p->load_pages();
        p->page_fff->select_all(true, false);
        p->page_msla->select_all(true, false);
        p->index->go_to(p->page_mode);
    });

    p->index->Bind(EVT_INDEX_PAGE, [this](const wxCommandEvent &) {
        const bool is_last = p->index->active_is_last();
        p->btn_next->Show(! is_last);
        if (is_last)
            p->btn_finish->SetFocus();

        Layout();
    });
}

ConfigWizard::~ConfigWizard() {}

bool ConfigWizard::run(RunReason reason, StartPage start_page)
{
    BOOST_LOG_TRIVIAL(info) << boost::format("Running ConfigWizard, reason: %1%, start_page: %2%") % reason % start_page;

    GUI_App &app = wxGetApp();

    p->set_run_reason(reason);
    p->set_start_page(start_page);

    if (ShowModal() == wxID_OK) {
        p->apply_config(app.app_config, app.preset_bundle, app.preset_updater);
        app.app_config->set_legacy_datadir(false);
        app.update_mode();
        app.obj_manipul()->update_ui_from_settings();
        BOOST_LOG_TRIVIAL(info) << "ConfigWizard applied";
        return true;
    } else {
        BOOST_LOG_TRIVIAL(info) << "ConfigWizard cancelled";
        return false;
    }
}

const wxString& ConfigWizard::name(const bool from_menu/* = false*/)
{
    // A different naming convention is used for the Wizard on Windows & GTK vs. OSX.
    // Note: Don't call _() macro here.
    //       This function just return the current name according to the OS.
    //       Translation is implemented inside GUI_App::add_config_menu()
#if __APPLE__
    static const wxString config_wizard_name =  L("Configuration Assistant");
    static const wxString config_wizard_name_menu = L("Configuration &Assistant");
#else
    static const wxString config_wizard_name = L("Configuration Wizard");
    static const wxString config_wizard_name_menu = L("Configuration &Wizard");
#endif
    return from_menu ? config_wizard_name_menu : config_wizard_name;
}

void ConfigWizard::on_dpi_changed(const wxRect &suggested_rect)
{
    p->index->msw_rescale();

    const int em = em_unit();

    msw_buttons_rescale(this, em, { wxID_APPLY, 
                                    wxID_CANCEL,
                                    p->btn_sel_all->GetId(),
                                    p->btn_next->GetId(),
                                    p->btn_prev->GetId() });

    for (auto printer_picker: p->page_fff->printer_pickers)
        msw_buttons_rescale(this, em, printer_picker->get_button_indexes());

    p->init_dialog_size();

    Refresh();
}

}
}<|MERGE_RESOLUTION|>--- conflicted
+++ resolved
@@ -192,51 +192,23 @@
 
         wxBitmap bitmap;
         int bitmap_width = 0;
-<<<<<<< HEAD
-        int bitmap_height = 0;
-        const wxString bitmap_file = GUI::from_u8(Slic3r::resources_dir() + "/profiles/" + vendor.id + "/" + model.id + "_thumbnail.png");
-        if (wxFileExists(bitmap_file)) {
-=======
-	const wxString bitmap_file = GUI::from_u8(Slic3r::data_dir() + "/vendor/" + vendor.id + "/" + model.id + "_thumbnail.png");
-	if (wxFileExists(bitmap_file)) {
->>>>>>> e9423ab8
-            bitmap.LoadFile(bitmap_file, wxBITMAP_TYPE_PNG);
-            bitmap_width = bitmap.GetWidth();
-            bitmap_height = bitmap.GetHeight();
-        } else {
-<<<<<<< HEAD
-            BOOST_LOG_TRIVIAL(warning) << boost::format("Can't find bitmap file `%1%` for vendor `%2%`, printer `%3%`, using placeholder icon instead")
-                % bitmap_file
-                % vendor.id
-                % model.id;
-
-            const wxString placeholder_file = GUI::from_u8(Slic3r::var(PRINTER_PLACEHOLDER));
-            if (wxFileExists(placeholder_file)) {
-                bitmap.LoadFile(placeholder_file, wxBITMAP_TYPE_PNG);
+        auto load_bitmap = [](const wxString& bitmap_file, wxBitmap& bitmap, int& bitmap_width)->bool {
+            if (wxFileExists(bitmap_file)) {
+                bitmap.LoadFile(bitmap_file, wxBITMAP_TYPE_PNG);
                 bitmap_width = bitmap.GetWidth();
-                bitmap_height = bitmap.GetHeight();
+                return true;
             }
-        }
-=======
- 	    const wxString bitmap_file = GUI::from_u8(Slic3r::resources_dir() + "/profiles/" + vendor.id + "/" + model.id + "_thumbnail.png");
-	    if (wxFileExists(bitmap_file)) {
-		bitmap.LoadFile(bitmap_file, wxBITMAP_TYPE_PNG);
-		bitmap_width = bitmap.GetWidth();
-	    } else {
-		BOOST_LOG_TRIVIAL(warning) << boost::format("Can't find bitmap file `%1%` for vendor `%2%`, printer `%3%`, using placeholder icon instead")
-		    % bitmap_file
-		    % vendor.id
-		    % model.id;
-
-		const wxString placeholder_file = GUI::from_u8(Slic3r::var(PRINTER_PLACEHOLDER));
-		if (wxFileExists(placeholder_file)) {
-		    bitmap.LoadFile(placeholder_file, wxBITMAP_TYPE_PNG);
-		    bitmap_width = bitmap.GetWidth();
-		}
-	    }
-	}
->>>>>>> e9423ab8
-
+            return false;
+        };
+        if (!load_bitmap(GUI::from_u8(Slic3r::data_dir() + "/vendor/" + vendor.id + "/" + model.id + "_thumbnail.png"), bitmap, bitmap_width)) {
+            if (!load_bitmap(GUI::from_u8(Slic3r::resources_dir() + "/profiles/" + vendor.id + "/" + model.id + "_thumbnail.png"), bitmap, bitmap_width)) {
+                BOOST_LOG_TRIVIAL(warning) << boost::format("Can't find bitmap file `%1%` for vendor `%2%`, printer `%3%`, using placeholder icon instead")
+                    % (Slic3r::resources_dir() + "/profiles/" + vendor.id + "/" + model.id + "_thumbnail.png")
+                    % vendor.id
+                    % model.id;
+                load_bitmap(Slic3r::var(PRINTER_PLACEHOLDER), bitmap, bitmap_width);
+            }
+        }
         auto *title = new wxStaticText(this, wxID_ANY, model.name, wxDefaultPosition, wxDefaultSize, wxALIGN_LEFT);
         title->SetFont(font_name);
         const int wrap_width = std::max((int)MODEL_MIN_WRAP, bitmap_width);
