--- conflicted
+++ resolved
@@ -227,53 +227,23 @@
 
     imgui.begin(_L("Variable layer height"), ImGuiWindowFlags_AlwaysAutoResize | ImGuiWindowFlags_NoResize | ImGuiWindowFlags_NoMove | ImGuiWindowFlags_NoCollapse);
 
-<<<<<<< HEAD
-    ImGui::PushStyleColor(ImGuiCol_Text, ImGuiWrapper::COL_ORANGE_LIGHT);
-    imgui.text(_L("Left mouse button:"));
-    ImGui::PopStyleColor();
+    imgui.text_colored(ImGuiWrapper::COL_ORANGE_LIGHT, _L("Left mouse button:"));
     ImGui::SameLine();
     imgui.text(_L("Add detail"));
 
-    ImGui::PushStyleColor(ImGuiCol_Text, ImGuiWrapper::COL_ORANGE_LIGHT);
-    imgui.text(_L("Right mouse button:"));
-    ImGui::PopStyleColor();
+    imgui.text_colored(ImGuiWrapper::COL_ORANGE_LIGHT, _L("Right mouse button:"));
     ImGui::SameLine();
     imgui.text(_L("Remove detail"));
 
-    ImGui::PushStyleColor(ImGuiCol_Text, ImGuiWrapper::COL_ORANGE_LIGHT);
-    imgui.text(_L("Shift + Left mouse button:"));
-    ImGui::PopStyleColor();
+    imgui.text_colored(ImGuiWrapper::COL_ORANGE_LIGHT, _L("Shift + Left mouse button:"));
     ImGui::SameLine();
     imgui.text(_L("Reset to base"));
 
-    ImGui::PushStyleColor(ImGuiCol_Text, ImGuiWrapper::COL_ORANGE_LIGHT);
-    imgui.text(_L("Shift + Right mouse button:"));
-    ImGui::PopStyleColor();
+    imgui.text_colored(ImGuiWrapper::COL_ORANGE_LIGHT, _L("Shift + Right mouse button:"));
     ImGui::SameLine();
     imgui.text(_L("Smoothing"));
 
-    ImGui::PushStyleColor(ImGuiCol_Text, ImGuiWrapper::COL_ORANGE_LIGHT);
-    imgui.text(_L("Mouse wheel:"));
-    ImGui::PopStyleColor();
-=======
-    imgui.text_colored(ORANGE, _L("Left mouse button:"));
-    ImGui::SameLine();
-    imgui.text(_L("Add detail"));
-
-    imgui.text_colored(ORANGE, _L("Right mouse button:"));
-    ImGui::SameLine();
-    imgui.text(_L("Remove detail"));
-
-    imgui.text_colored(ORANGE, _L("Shift + Left mouse button:"));
-    ImGui::SameLine();
-    imgui.text(_L("Reset to base"));
-
-    imgui.text_colored(ORANGE, _L("Shift + Right mouse button:"));
-    ImGui::SameLine();
-    imgui.text(_L("Smoothing"));
-
-    imgui.text_colored(ORANGE, _L("Mouse wheel:"));
->>>>>>> a29b00a0
+    imgui.text_colored(ImGuiWrapper::COL_ORANGE_LIGHT, _L("Mouse wheel:"));
     ImGui::SameLine();
     imgui.text(_L("Increase/decrease edit area"));
     
@@ -285,12 +255,7 @@
     float text_align = ImGui::GetCursorPosX();
     ImGui::AlignTextToFramePadding();
     imgui.text(_L("Quality / Speed"));
-<<<<<<< HEAD
-    if (ImGui::IsItemHovered())
-    {
-=======
     if (ImGui::IsItemHovered()) {
->>>>>>> a29b00a0
         ImGui::BeginTooltip();
         ImGui::TextUnformatted(_L("Higher print quality versus higher print speed.").ToUTF8());
         ImGui::EndTooltip();
