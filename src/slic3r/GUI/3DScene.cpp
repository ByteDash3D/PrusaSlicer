--- conflicted
+++ resolved
@@ -561,15 +561,6 @@
 }
 #endif // ENABLE_TEXTURED_VOLUMES
 
-<<<<<<< HEAD
-const float GLVolume::SELECTED_COLOR[4] = { 0.0f, 1.0f, 0.0f, 1.0f };
-const float GLVolume::HOVER_SELECT_COLOR[4] = { 0.4f, 0.9f, 0.1f, 1.0f };
-const float GLVolume::HOVER_DESELECT_COLOR[4] = { 1.0f, 0.75f, 0.75f, 1.0f };
-const float GLVolume::OUTSIDE_COLOR[4] = { 0.0f, 0.38f, 0.8f, 1.0f };
-const float GLVolume::SELECTED_OUTSIDE_COLOR[4] = { 0.19f, 0.58f, 1.0f, 1.0f };
-const float GLVolume::DISABLED_COLOR[4] = { 0.25f, 0.25f, 0.25f, 1.0f };
-const float GLVolume::MODEL_COLOR[4][4] = {
-=======
 const std::array<float, 4> GLVolume::SELECTED_COLOR = { 0.0f, 1.0f, 0.0f, 1.0f };
 const std::array<float, 4> GLVolume::HOVER_SELECT_COLOR = { 0.4f, 0.9f, 0.1f, 1.0f };
 const std::array<float, 4> GLVolume::HOVER_DESELECT_COLOR = { 1.0f, 0.75f, 0.75f, 1.0f };
@@ -580,7 +571,6 @@
 const std::array<float, 4> GLVolume::SLA_PAD_COLOR = { 0.0f, 0.2f, 0.0f, 1.0f };
 const std::array<float, 4> GLVolume::NEUTRAL_COLOR = { 0.9f, 0.9f, 0.9f, 1.0f };
 const std::array<std::array<float, 4>, 4> GLVolume::MODEL_COLOR = { {
->>>>>>> 391fa4f6
     { 1.0f, 1.0f, 0.0f, 1.f },
     { 1.0f, 0.5f, 0.5f, 1.f },
     { 0.5f, 1.0f, 0.5f, 1.f },
@@ -922,11 +912,7 @@
     color[3] = model_volume->is_model_part() ? 1.f : 0.5f;
     volumes.emplace_back(new GLVolume(color));
     GLVolume& v = *volumes.back();
-<<<<<<< HEAD
-    v.set_color_from_model_volume(model_volume);
-=======
     v.set_color_from_model_volume(*model_volume);
->>>>>>> 391fa4f6
 #if ENABLE_SMOOTH_NORMALS
     v.indexed_vertex_array.load_mesh(mesh, true);
 #else
@@ -1160,11 +1146,7 @@
     GLVolumeWithIdAndZList to_render = volumes_to_render(volumes, type, view_matrix, filter_func);
     for (GLVolumeWithIdAndZ& volume : to_render) {
         volume.first->set_render_color();
-<<<<<<< HEAD
-        shader->set_uniform("uniform_color", volume.first->render_color, 4);
-=======
         shader->set_uniform("uniform_color", volume.first->render_color);
->>>>>>> 391fa4f6
         shader->set_uniform("print_box.active", volume.first->shader_outside_printer_detection_enabled);
         shader->set_uniform("print_box.volume_world_matrix", volume.first->world_matrix());
         shader->set_uniform("slope.active", m_slope.active && !volume.first->is_modifier && !volume.first->is_wipe_tower);
