#ifndef APPCONTROLLER_HPP
#define APPCONTROLLER_HPP

#include <string>
#include <vector>
#include <memory>
<<<<<<< HEAD
#include "IProgressIndicator.hpp"
=======
#include <iostream>
#include <thread>
#include <unordered_map>
>>>>>>> 6737506b

namespace Slic3r {

class Model;
class Print;
class PrintObject;

class AppControllerBoilerplate {
public:

    using Path = std::string;
    using PathList = std::vector<Path>;

    enum class IssueType {
        INFO,
        WARN,
        ERR,
        FATAL
    };

    PathList query_destination_paths(
            const std::string& title,
            const std::string& extensions) const;

    PathList query_destination_dirs(
            const std::string& title) const;

    Path query_destination_path(
            const std::string& title,
            const std::string& extensions,
            const std::string& hint = "") const;

    void report_issue(IssueType issuetype,
                      const std::string& description,
                      const std::string& brief = "");

    using ProgresIndicatorPtr = std::shared_ptr<IProgressIndicator>;

    inline void progressIndicator(ProgresIndicatorPtr progrind) {
        progressind_[std::this_thread::get_id()] = progrind;
    }

    inline void progressIndicator(unsigned statenum,
                                  const std::string& title,
                                  const std::string& firstmsg = "") {
        progressind_[std::this_thread::get_id()] =
                createProgressIndicator(statenum, title, firstmsg);
    }

    inline ProgresIndicatorPtr progressIndicator() {

        ProgresIndicatorPtr ret;
        if( progressind_.find(std::this_thread::get_id()) == progressind_.end())
            progressind_[std::this_thread::get_id()] = ret =
                    = createProgressIndicator(100, "Progress");

        return ret;
    }

protected:

    ProgresIndicatorPtr createProgressIndicator(
            unsigned statenum,
            const std::string& title,
            const std::string& firstmsg = "") const;

private:
    std::unordered_map<std::thread::id, ProgresIndicatorPtr> progressind_;
};

class PrintController: public AppControllerBoilerplate {
    Print *print_ = nullptr;
protected:

    void make_skirt();
    void make_brim();
    void make_wipe_tower();

    void make_perimeters(PrintObject *pobj);
    void infill(PrintObject *pobj);
    void gen_support_material(PrintObject *pobj);

public:

    using Ptr = std::unique_ptr<PrintController>;

    explicit inline PrintController(Print *print): print_(print) {}

    inline static Ptr create(Print *print) {
        return std::make_unique<PrintController>(print);
    }

    void slice(PrintObject *pobj);

    void slice();
    void slice_to_png();
};

class AppController: protected AppControllerBoilerplate {
    Model *model_ = nullptr;
    PrintController::Ptr printctl;
public:

    PrintController * print_ctl() { return printctl.get(); }

    void set_model(Model *model) { model_ = model; }

    void set_print(Print *print) {
        printctl = PrintController::create(print);
        printctl->progressIndicator(progressIndicator());
    }

    void set_global_progress_indicator_id(unsigned gauge_id,
                                          unsigned statusbar_id);
};

}

#endif // APPCONTROLLER_HPP<|MERGE_RESOLUTION|>--- conflicted
+++ resolved
@@ -4,13 +4,10 @@
 #include <string>
 #include <vector>
 #include <memory>
-<<<<<<< HEAD
+#include <atomic>
+#include <iostream>
+
 #include "IProgressIndicator.hpp"
-=======
-#include <iostream>
-#include <thread>
-#include <unordered_map>
->>>>>>> 6737506b
 
 namespace Slic3r {
 
@@ -19,7 +16,18 @@
 class PrintObject;
 
 class AppControllerBoilerplate {
+    class PriMap;
+
 public:
+    using ProgresIndicatorPtr = std::shared_ptr<IProgressIndicator>;
+
+private:
+    std::unique_ptr<PriMap> progressind_;
+
+public:
+
+    AppControllerBoilerplate();
+    ~AppControllerBoilerplate();
 
     using Path = std::string;
     using PathList = std::vector<Path>;
@@ -47,38 +55,24 @@
                       const std::string& description,
                       const std::string& brief = "");
 
-    using ProgresIndicatorPtr = std::shared_ptr<IProgressIndicator>;
+    void progress_indicator(ProgresIndicatorPtr progrind);
 
-    inline void progressIndicator(ProgresIndicatorPtr progrind) {
-        progressind_[std::this_thread::get_id()] = progrind;
-    }
+    void progress_indicator(unsigned statenum,
+                                  const std::string& title,
+                                  const std::string& firstmsg = "");
 
-    inline void progressIndicator(unsigned statenum,
-                                  const std::string& title,
-                                  const std::string& firstmsg = "") {
-        progressind_[std::this_thread::get_id()] =
-                createProgressIndicator(statenum, title, firstmsg);
-    }
-
-    inline ProgresIndicatorPtr progressIndicator() {
-
-        ProgresIndicatorPtr ret;
-        if( progressind_.find(std::this_thread::get_id()) == progressind_.end())
-            progressind_[std::this_thread::get_id()] = ret =
-                    = createProgressIndicator(100, "Progress");
-
-        return ret;
-    }
+    ProgresIndicatorPtr progress_indicator();
 
 protected:
 
-    ProgresIndicatorPtr createProgressIndicator(
+    ProgresIndicatorPtr create_progress_indicator(
             unsigned statenum,
             const std::string& title,
             const std::string& firstmsg = "") const;
 
-private:
-    std::unordered_map<std::thread::id, ProgresIndicatorPtr> progressind_;
+    bool is_main_thread() const;
+
+    ProgresIndicatorPtr global_progressind_;
 };
 
 class PrintController: public AppControllerBoilerplate {
@@ -120,7 +114,7 @@
 
     void set_print(Print *print) {
         printctl = PrintController::create(print);
-        printctl->progressIndicator(progressIndicator());
+        printctl->progress_indicator(progress_indicator());
     }
 
     void set_global_progress_indicator_id(unsigned gauge_id,
