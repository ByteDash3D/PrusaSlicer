--- conflicted
+++ resolved
@@ -953,11 +953,7 @@
     def->tooltip = L("Enable the creation of a support layer under the first solid layer. Allow to use lower infill ratio without compromizing the top quality."
         " The dense infill is layed out with a 50% infill density.");
     def->cli = "infill-dense!";
-<<<<<<< HEAD
     def->default_value = new ConfigOptionBool(false);
-	
-=======
-    def->default_value = new ConfigOptionBool(1);
 
     def = this->add("infill_dense_algo", coEnum);
     def->label = L("Algorithm");
@@ -972,7 +968,6 @@
     def->enum_labels.push_back(L("Anchored"));
     def->default_value = new ConfigOptionEnum<DenseInfillAlgo>(dfaAutomatic);
 
->>>>>>> 6a98c06d
     def = this->add("infill_extruder", coInt);
     def->label = L("Infill extruder");
     def->category = L("Extruders");
