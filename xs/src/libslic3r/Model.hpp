#ifndef slic3r_Model_hpp_
#define slic3r_Model_hpp_

#include "libslic3r.h"
#include "PrintConfig.hpp"
#include "Layer.hpp"
#include "Point.hpp"
#include "TriangleMesh.hpp"
#include "Slicing.hpp"
#include <map>
#include <string>
#include <utility>
#include <vector>

namespace Slic3r {

class Model;
class ModelInstance;
class ModelMaterial;
class ModelObject;
class ModelVolume;
class PresetBundle;

typedef std::string t_model_material_id;
typedef std::string t_model_material_attribute;
typedef std::map<t_model_material_attribute,std::string> t_model_material_attributes;

typedef std::map<t_model_material_id,ModelMaterial*> ModelMaterialMap;
typedef std::vector<ModelObject*> ModelObjectPtrs;
typedef std::vector<ModelVolume*> ModelVolumePtrs;
typedef std::vector<ModelInstance*> ModelInstancePtrs;

// Material, which may be shared across multiple ModelObjects of a single Model.
class ModelMaterial
{
    friend class Model;
public:
    // Attributes are defined by the AMF file format, but they don't seem to be used by Slic3r for any purpose.
    t_model_material_attributes attributes;
    // Dynamic configuration storage for the object specific configuration values, overriding the global configuration.
    DynamicPrintConfig config;

    Model* get_model() const { return m_model; }
    void apply(const t_model_material_attributes &attributes)
        { this->attributes.insert(attributes.begin(), attributes.end()); }

private:
    // Parent, owning this material.
    Model *m_model;
    
    ModelMaterial(Model *model) : m_model(model) {}
    ModelMaterial(Model *model, const ModelMaterial &other) : attributes(other.attributes), config(other.config), m_model(model) {}
};

// A printable object, possibly having multiple print volumes (each with its own set of parameters and materials),
// and possibly having multiple modifier volumes, each modifier volume with its set of parameters and materials.
// Each ModelObject may be instantiated mutliple times, each instance having different placement on the print bed,
// different rotation and different uniform scaling.
class ModelObject
{
    friend class Model;
public:
    std::string             name;
    std::string             input_file;
    // Instances of this ModelObject. Each instance defines a shift on the print bed, rotation around the Z axis and a uniform scaling.
    // Instances are owned by this ModelObject.
    ModelInstancePtrs       instances;
    // Printable and modifier volumes, each with its material ID and a set of override parameters.
    // ModelVolumes are owned by this ModelObject.
    ModelVolumePtrs         volumes;
    // Configuration parameters specific to a single ModelObject, overriding the global Slic3r settings.
    DynamicPrintConfig      config;
    // Variation of a layer thickness for spans of Z coordinates.
    t_layer_height_ranges   layer_height_ranges;
    // Profile of increasing z to a layer height, to be linearly interpolated when calculating the layers.
    // The pairs of <z, layer_height> are packed into a 1D array to simplify handling by the Perl XS.
    std::vector<coordf_t>   layer_height_profile;
    // layer_height_profile is initialized when the layer editing mode is entered.
    // Only if the user really modified the layer height, layer_height_profile_valid is set
    // and used subsequently by the PrintObject.
    bool                    layer_height_profile_valid;

    /* This vector accumulates the total translation applied to the object by the
        center_around_origin() method. Callers might want to apply the same translation
        to new volumes before adding them to this object in order to preserve alignment
        when user expects that. */
    Vec3d                   origin_translation;
    
    Model* get_model() const { return m_model; };
    
    ModelVolume* add_volume(const TriangleMesh &mesh);
    ModelVolume* add_volume(TriangleMesh &&mesh);
    ModelVolume* add_volume(const ModelVolume &volume);
    void delete_volume(size_t idx);
    void clear_volumes();

    ModelInstance* add_instance();
    ModelInstance* add_instance(const ModelInstance &instance);
    void delete_instance(size_t idx);
    void delete_last_instance();
    void clear_instances();

    // Returns the bounding box of the transformed instances.
    // This bounding box is approximate and not snug.
    // This bounding box is being cached.
    const BoundingBoxf3& bounding_box() const;
    void invalidate_bounding_box() { m_bounding_box_valid = false; }

    // A mesh containing all transformed instances of this object.
    TriangleMesh mesh() const;
    // Non-transformed (non-rotated, non-scaled, non-translated) sum of non-modifier object volumes.
    // Currently used by ModelObject::mesh() and to calculate the 2D envelope for 2D platter.
    TriangleMesh raw_mesh() const;
    // A transformed snug bounding box around the non-modifier object volumes, without the translation applied.
    // This bounding box is only used for the actual slicing.
    BoundingBoxf3 raw_bounding_box() const;
    // A snug bounding box around the transformed non-modifier object volumes.
    BoundingBoxf3 instance_bounding_box(size_t instance_idx, bool dont_translate = false) const;
    void center_around_origin();
    void translate(const Vec3d &vector) { this->translate(vector(0), vector(1), vector(2)); }
    void translate(coordf_t x, coordf_t y, coordf_t z);
    void scale(const Vec3d &versor);
    void rotate(float angle, const Axis &axis);
    void rotate(float angle, const Vec3d& axis);
    void mirror(const Axis &axis);
    size_t materials_count() const;
    size_t facets_count() const;
    bool needed_repair() const;
    void cut(coordf_t z, Model* model) const;
    void split(ModelObjectPtrs* new_objects);

    void check_instances_print_volume_state(const BoundingBoxf3& print_volume);

    // Print object statistics to console.
    void print_info() const;
    
private:        
    ModelObject(Model *model) : layer_height_profile_valid(false), m_model(model), origin_translation(Vec3d::Zero()), m_bounding_box_valid(false) {}
    ModelObject(Model *model, const ModelObject &other, bool copy_volumes = true);
    ModelObject& operator= (ModelObject other);
    void swap(ModelObject &other);
    ~ModelObject();

    // Parent object, owning this ModelObject.
    Model          *m_model;
    // Bounding box, cached.

    mutable BoundingBoxf3 m_bounding_box;
    mutable bool          m_bounding_box_valid;
};

// An object STL, or a modifier volume, over which a different set of parameters shall be applied.
// ModelVolume instances are owned by a ModelObject.
class ModelVolume
{
    friend class ModelObject;

    // The convex hull of this model's mesh.
    TriangleMesh m_convex_hull;

public:
    std::string name;
    // The triangular model.
    TriangleMesh mesh;
    // Configuration parameters specific to an object model geometry or a modifier volume, 
    // overriding the global Slic3r settings and the ModelObject settings.
    DynamicPrintConfig config;
    // Is it an object to be printed, or a modifier volume?
    bool modifier;
    
    // A parent object owning this modifier volume.
    ModelObject* get_object() const { return this->object; };
    t_model_material_id material_id() const { return this->_material_id; }
    void material_id(t_model_material_id material_id);
    ModelMaterial* material() const;
    void set_material(t_model_material_id material_id, const ModelMaterial &material);
    // Split this volume, append the result to the object owning this volume.
    // Return the number of volumes created from this one.
    // This is useful to assign different materials to different volumes of an object.
    size_t split(unsigned int max_extruders);

    ModelMaterial* assign_unique_material();
    
    void calculate_convex_hull();
    const TriangleMesh& get_convex_hull() const;

private:
    // Parent object owning this ModelVolume.
    ModelObject* object;
    t_model_material_id _material_id;
    
    ModelVolume(ModelObject *object, const TriangleMesh &mesh) : mesh(mesh), modifier(false), object(object)
    {
        if (mesh.stl.stats.number_of_facets > 1)
            calculate_convex_hull();
    }
    ModelVolume(ModelObject *object, TriangleMesh &&mesh, TriangleMesh &&convex_hull) : mesh(std::move(mesh)), m_convex_hull(std::move(convex_hull)), modifier(false), object(object) {}
    ModelVolume(ModelObject *object, const ModelVolume &other) :
        name(other.name), mesh(other.mesh), m_convex_hull(other.m_convex_hull), config(other.config), modifier(other.modifier), object(object)
    {
        this->material_id(other.material_id());
    }
    ModelVolume(ModelObject *object, const ModelVolume &other, const TriangleMesh &&mesh) :
        name(other.name), mesh(std::move(mesh)), config(other.config), modifier(other.modifier), object(object)
    {
        this->material_id(other.material_id());
        if (mesh.stl.stats.number_of_facets > 1)
            calculate_convex_hull();
    }
};

// A single instance of a ModelObject.
// Knows the affine transformation of an object.
class ModelInstance
{
public:
    enum EPrintVolumeState : unsigned char
    {
        PVS_Inside,
        PVS_Partly_Outside,
        PVS_Fully_Outside,
        Num_BedStates
    };

    friend class ModelObject;

#if ENABLE_MODELINSTANCE_3D_OFFSET
private:
    Vec3d m_offset;              // in unscaled coordinates

public:
#endif // ENABLE_MODELINSTANCE_3D_OFFSET

    double rotation;            // Rotation around the Z axis, in radians around mesh center point
    double scaling_factor;
<<<<<<< HEAD
    Vec2d offset;              // in unscaled coordinates
    
=======
#if !ENABLE_MODELINSTANCE_3D_OFFSET
    Vec2d offset;              // in unscaled coordinates
#endif // !ENABLE_MODELINSTANCE_3D_OFFSET

>>>>>>> d139274d
    // flag showing the position of this instance with respect to the print volume (set by Print::validate() using ModelObject::check_instances_print_volume_state())
    EPrintVolumeState print_volume_state;

    ModelObject* get_object() const { return this->object; }

#if ENABLE_MODELINSTANCE_3D_OFFSET
    const Vec3d& get_offset() const { return m_offset; }
    double get_offset(Axis axis) const { return m_offset(axis); }

    void set_offset(const Vec3d& offset) { m_offset = offset; }
    void set_offset(Axis axis, double offset) { m_offset(axis) = offset; }
#endif // ENABLE_MODELINSTANCE_3D_OFFSET

    // To be called on an external mesh
    void transform_mesh(TriangleMesh* mesh, bool dont_translate = false) const;
    // Calculate a bounding box of a transformed mesh. To be called on an external mesh.
    BoundingBoxf3 transform_mesh_bounding_box(const TriangleMesh* mesh, bool dont_translate = false) const;
    // Transform an external bounding box.
    BoundingBoxf3 transform_bounding_box(const BoundingBoxf3 &bbox, bool dont_translate = false) const;
    // Transform an external vector.
    Vec3d transform_vector(const Vec3d& v, bool dont_translate = false) const;
    // To be called on an external polygon. It does not translate the polygon, only rotates and scales.
    void transform_polygon(Polygon* polygon) const;

    Transform3d world_matrix(bool dont_translate = false, bool dont_rotate = false, bool dont_scale = false) const;

    bool is_printable() const { return print_volume_state == PVS_Inside; }

private:
    // Parent object, owning this instance.
    ModelObject* object;

<<<<<<< HEAD
=======
#if ENABLE_MODELINSTANCE_3D_OFFSET
    ModelInstance(ModelObject *object) : rotation(0), scaling_factor(1), m_offset(Vec3d::Zero()), object(object), print_volume_state(PVS_Inside) {}
    ModelInstance(ModelObject *object, const ModelInstance &other) :
        rotation(other.rotation), scaling_factor(other.scaling_factor), m_offset(other.m_offset), object(object), print_volume_state(PVS_Inside) {}
#else
>>>>>>> d139274d
    ModelInstance(ModelObject *object) : rotation(0), scaling_factor(1), offset(Vec2d::Zero()), object(object), print_volume_state(PVS_Inside) {}
    ModelInstance(ModelObject *object, const ModelInstance &other) :
        rotation(other.rotation), scaling_factor(other.scaling_factor), offset(other.offset), object(object), print_volume_state(PVS_Inside) {}
#endif // ENABLE_MODELINSTANCE_3D_OFFSET
};


// The print bed content.
// Description of a triangular model with multiple materials, multiple instances with various affine transformations
// and with multiple modifier meshes.
// A model groups multiple objects, each object having possibly multiple instances,
// all objects may share mutliple materials.
class Model
{
    static unsigned int s_auto_extruder_id;

public:
    // Materials are owned by a model and referenced by objects through t_model_material_id.
    // Single material may be shared by multiple models.
    ModelMaterialMap materials;
    // Objects are owned by a model. Each model may have multiple instances, each instance having its own transformation (shift, scale, rotation).
    ModelObjectPtrs objects;
    
    Model() {}
    Model(const Model &other);
    Model& operator= (Model other);
    void swap(Model &other);
    ~Model() { this->clear_objects(); this->clear_materials(); }

    static Model read_from_file(const std::string &input_file, bool add_default_instances = true);
    static Model read_from_archive(const std::string &input_file, PresetBundle* bundle, bool add_default_instances = true);

    ModelObject* add_object();
    ModelObject* add_object(const char *name, const char *path, const TriangleMesh &mesh);
    ModelObject* add_object(const char *name, const char *path, TriangleMesh &&mesh);
    ModelObject* add_object(const ModelObject &other, bool copy_volumes = true);
    void delete_object(size_t idx);
    void delete_object(ModelObject* object);
    void clear_objects();
    
    ModelMaterial* add_material(t_model_material_id material_id);
    ModelMaterial* add_material(t_model_material_id material_id, const ModelMaterial &other);
    ModelMaterial* get_material(t_model_material_id material_id) {
        ModelMaterialMap::iterator i = this->materials.find(material_id);
        return (i == this->materials.end()) ? nullptr : i->second;
    }

    void delete_material(t_model_material_id material_id);
    void clear_materials();
    bool add_default_instances();
    // Returns approximate axis aligned bounding box of this model
    BoundingBoxf3 bounding_box() const;
    void center_instances_around_point(const Vec2d &point);
    void translate(coordf_t x, coordf_t y, coordf_t z) { for (ModelObject *o : this->objects) o->translate(x, y, z); }
    TriangleMesh mesh() const;
    bool arrange_objects(coordf_t dist, const BoundingBoxf* bb = NULL);
    // Croaks if the duplicated objects do not fit the print bed.
    void duplicate(size_t copies_num, coordf_t dist, const BoundingBoxf* bb = NULL);
    void duplicate_objects(size_t copies_num, coordf_t dist, const BoundingBoxf* bb = NULL);
    void duplicate_objects_grid(size_t x, size_t y, coordf_t dist);

    bool looks_like_multipart_object() const;
    void convert_multipart_object(unsigned int max_extruders);

    // Ensures that the min z of the model is not negative
    void adjust_min_z();

    void print_info() const { for (const ModelObject *o : this->objects) o->print_info(); }

    static unsigned int get_auto_extruder_id(unsigned int max_extruders);
    static std::string get_auto_extruder_id_as_string(unsigned int max_extruders);
    static void reset_auto_extruder_id();
};

}

#endif<|MERGE_RESOLUTION|>--- conflicted
+++ resolved
@@ -233,15 +233,10 @@
 
     double rotation;            // Rotation around the Z axis, in radians around mesh center point
     double scaling_factor;
-<<<<<<< HEAD
-    Vec2d offset;              // in unscaled coordinates
-    
-=======
 #if !ENABLE_MODELINSTANCE_3D_OFFSET
     Vec2d offset;              // in unscaled coordinates
 #endif // !ENABLE_MODELINSTANCE_3D_OFFSET
 
->>>>>>> d139274d
     // flag showing the position of this instance with respect to the print volume (set by Print::validate() using ModelObject::check_instances_print_volume_state())
     EPrintVolumeState print_volume_state;
 
@@ -274,14 +269,11 @@
     // Parent object, owning this instance.
     ModelObject* object;
 
-<<<<<<< HEAD
-=======
 #if ENABLE_MODELINSTANCE_3D_OFFSET
     ModelInstance(ModelObject *object) : rotation(0), scaling_factor(1), m_offset(Vec3d::Zero()), object(object), print_volume_state(PVS_Inside) {}
     ModelInstance(ModelObject *object, const ModelInstance &other) :
         rotation(other.rotation), scaling_factor(other.scaling_factor), m_offset(other.m_offset), object(object), print_volume_state(PVS_Inside) {}
 #else
->>>>>>> d139274d
     ModelInstance(ModelObject *object) : rotation(0), scaling_factor(1), offset(Vec2d::Zero()), object(object), print_volume_state(PVS_Inside) {}
     ModelInstance(ModelObject *object, const ModelInstance &other) :
         rotation(other.rotation), scaling_factor(other.scaling_factor), offset(other.offset), object(object), print_volume_state(PVS_Inside) {}
