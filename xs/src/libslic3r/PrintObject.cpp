--- conflicted
+++ resolved
@@ -1589,13 +1589,8 @@
         if (volume->is_support_enforcer())
             volumes.emplace_back(volume);
     std::vector<float> zs;
-<<<<<<< HEAD
-    zs.reserve(this->layers.size());
-    for (const Layer *l : this->layers)
-=======
     zs.reserve(this->layers().size());
     for (const Layer *l : this->layers())
->>>>>>> a079f2a3
         zs.emplace_back(l->slice_z);
     return this->_slice_volumes(zs, volumes);
 }
@@ -1607,13 +1602,8 @@
         if (volume->is_support_blocker())
             volumes.emplace_back(volume);
     std::vector<float> zs;
-<<<<<<< HEAD
-    zs.reserve(this->layers.size());
-    for (const Layer *l : this->layers)
-=======
     zs.reserve(this->layers().size());
     for (const Layer *l : this->layers())
->>>>>>> a079f2a3
         zs.emplace_back(l->slice_z);
     return this->_slice_volumes(zs, volumes);
 }
@@ -1633,12 +1623,6 @@
             // consider the first one
             this->model_object()->instances.front()->transform_mesh(&mesh, true);
             // align mesh to Z = 0 (it should be already aligned actually) and apply XY shift
-<<<<<<< HEAD
-            mesh.translate(- unscale<float>(this->_copies_shift(0)), - unscale<float>(this->_copies_shift(1)), - float(this->model_object()->bounding_box().min(2)));
-            // perform actual slicing
-            TriangleMeshSlicer mslicer(&mesh);
-            mslicer.slice(z, &layers);
-=======
             mesh.translate(- unscale<float>(m_copies_shift(0)), - unscale<float>(m_copies_shift(1)), - float(this->model_object()->bounding_box().min(2)));
             // perform actual slicing
             TriangleMeshSlicer mslicer;
@@ -1647,7 +1631,6 @@
             mslicer.init(&mesh, callback);
             mslicer.slice(z, &layers, callback);
             m_print->throw_if_canceled();
->>>>>>> a079f2a3
         }
     }
     return layers;
